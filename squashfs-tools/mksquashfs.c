/*
 * Create a squashfs filesystem.  This is a highly compressed read only
 * filesystem.
 *
 * Copyright (c) 2002, 2003, 2004, 2005, 2006, 2007, 2008, 2009, 2010, 2011,
 * 2012, 2013, 2014, 2017, 2019, 2021
 * Phillip Lougher <phillip@squashfs.org.uk>
 *
 * This program is free software; you can redistribute it and/or
 * modify it under the terms of the GNU General Public License
 * as published by the Free Software Foundation; either version 2,
 * or (at your option) any later version.
 *
 * This program is distributed in the hope that it will be useful,
 * but WITHOUT ANY WARRANTY; without even the implied warranty of
 * MERCHANTABILITY or FITNESS FOR A PARTICULAR PURPOSE.  See the
 * GNU General Public License for more details.
 *
 * You should have received a copy of the GNU General Public License
 * along with this program; if not, write to the Free Software
 * Foundation, 59 Temple Place - Suite 330, Boston, MA 02111-1307, USA.
 *
 * mksquashfs.c
 */

#define FALSE 0
#define TRUE 1
#define MAX_LINE 16384

#include <pwd.h>
#include <grp.h>
#include <time.h>
#include <unistd.h>
#include <stdio.h>
#include <stddef.h>
#include <sys/types.h>
#include <sys/stat.h>
#include <sys/sysmacros.h>
#include <fcntl.h>
#include <errno.h>
#include <dirent.h>
#include <string.h>
#include <stdlib.h>
#include <signal.h>
#include <setjmp.h>
#include <sys/types.h>
#include <sys/mman.h>
#include <pthread.h>
#include <regex.h>
#include <sys/wait.h>
#include <limits.h>
#include <ctype.h>
#include <sys/sysinfo.h>

#ifndef linux
#include <sys/sysctl.h>
#endif

#include "squashfs_fs.h"
#include "squashfs_swap.h"
#include "mksquashfs.h"
#include "sort.h"
#include "pseudo.h"
#include "compressor.h"
#include "xattr.h"
#include "action.h"
#include "mksquashfs_error.h"
#include "progressbar.h"
#include "info.h"
#include "caches-queues-lists.h"
#include "read_fs.h"
#include "restore.h"
#include "process_fragments.h"
#include "fnmatch_compat.h"
#include "tar.h"

int delete = FALSE;
int quiet = FALSE;
int fd;
struct squashfs_super_block sBlk;

/* filesystem flags for building */
int comp_opts = FALSE;
int no_xattrs = XATTR_DEF;
int noX = FALSE;
int duplicate_checking = TRUE;
int noF = FALSE;
int no_fragments = FALSE;
int always_use_fragments = FALSE;
int noI = FALSE;
int noId = FALSE;
int noD = FALSE;
int silent = TRUE;
int exportable = TRUE;
int sparse_files = TRUE;
int old_exclude = TRUE;
int use_regex = FALSE;
int nopad = FALSE;
int exit_on_error = FALSE;
long long start_offset = 0;
int sleep_time = 0;

long long global_uid = -1, global_gid = -1;

/* superblock attributes */
int block_size = SQUASHFS_FILE_SIZE, block_log;
unsigned int id_count = 0;
unsigned int file_count = 0, sym_count = 0, dev_count = 0, dir_count = 0, fifo_count = 0,
	sock_count = 0;

/* write position within data section */
long long bytes = 0, total_bytes = 0;

/* in memory directory table - possibly compressed */
char *directory_table = NULL;
long long directory_bytes = 0, directory_size = 0, total_directory_bytes = 0;

/* cached directory table */
char *directory_data_cache = NULL;
unsigned int directory_cache_bytes = 0, directory_cache_size = 0;

/* in memory inode table - possibly compressed */
char *inode_table = NULL;
long long inode_bytes = 0, inode_size = 0, total_inode_bytes = 0;

/* cached inode table */
char *data_cache = NULL;
unsigned int cache_bytes = 0, cache_size = 0, inode_count = 0;

/* inode lookup table */
squashfs_inode *inode_lookup_table = NULL;

struct inode_info *inode_info[INODE_HASH_SIZE];

/* hash tables used to do fast duplicate searches in duplicate check */
struct file_info **dupl_frag;
struct file_info **dupl_block;
<<<<<<< HEAD
unsigned int dup_files = 0;
=======
int dup_files = 0;
>>>>>>> 98662e38

int exclude = 0;
struct exclude_info *exclude_paths = NULL;
static int old_excluded(char *filename, struct stat *buf);

struct path_entry {
	char *name;
	regex_t *preg;
	struct pathname *paths;
};

struct pathnames *paths = NULL;
struct pathname *path = NULL;
struct pathname *stickypath = NULL;

unsigned int fragments = 0;

struct squashfs_fragment_entry *fragment_table = NULL;
int fragments_outstanding = 0;

int fragments_locked = FALSE;

/* current inode number for directories and non directories */
unsigned int inode_no = 1;
unsigned int root_inode_number = 0;

/* list of source dirs/files */
int source = 0;
char **source_path;
int option_offset;

/* list of root directory entries read from original filesystem */
int old_root_entries = 0;
struct old_root_entry_info *old_root_entry;

/* restore orignal filesystem state if appending to existing filesystem is
 * cancelled */
int appending = FALSE;
char *sdata_cache, *sdirectory_data_cache, *sdirectory_compressed;

long long sbytes, stotal_bytes;

long long sinode_bytes, stotal_inode_bytes;
long long sdirectory_bytes, stotal_directory_bytes;

unsigned int scache_bytes, sdirectory_cache_bytes,
	sdirectory_compressed_bytes, sinode_count = 0,
	sfile_count, ssym_count, sdev_count, sdir_count,
	sfifo_count, ssock_count, sdup_files;
unsigned int sfragments;
int threads;

/* flag whether destination file is a block device */
int block_device = FALSE;

/* flag indicating whether files are sorted using sort list(s) */
int sorted = FALSE;

/* save destination file name for deleting on error */
char *destination_file = NULL;

/* recovery file for abnormal exit on appending */
char *recovery_file = NULL;
char *recovery_pathname = NULL;
int recover = TRUE;

struct id *id_hash_table[ID_ENTRIES];
struct id *id_table[SQUASHFS_IDS], *sid_table[SQUASHFS_IDS];
unsigned int uid_count = 0, guid_count = 0;
unsigned int sid_count = 0, suid_count = 0, sguid_count = 0;

struct cache *reader_buffer, *fragment_buffer, *reserve_cache;
struct cache *bwriter_buffer, *fwriter_buffer;
struct queue *to_reader, *to_deflate, *to_writer, *from_writer,
	*to_frag, *locked_fragment, *to_process_frag;
struct seq_queue *to_main;
pthread_t reader_thread, writer_thread, main_thread;
pthread_t *deflator_thread, *frag_deflator_thread, *frag_thread;
pthread_t *restore_thread = NULL;
pthread_mutex_t	fragment_mutex = PTHREAD_MUTEX_INITIALIZER;
pthread_mutex_t	pos_mutex = PTHREAD_MUTEX_INITIALIZER;
pthread_mutex_t	dup_mutex = PTHREAD_MUTEX_INITIALIZER;

/* reproducible image queues and threads */
struct seq_queue *to_order;
pthread_t order_thread;
pthread_cond_t fragment_waiting = PTHREAD_COND_INITIALIZER;

int reproducible = REP_DEF;

/* Root mode option */
int root_mode_opt = FALSE;
mode_t root_mode;

/* Time value over-ride options */
unsigned int mkfs_time;
int mkfs_time_opt = FALSE;

unsigned int all_time;
int all_time_opt = FALSE;
int clamping = TRUE;

/* user options that control parallelisation */
int processors = -1;
int bwriter_size;

/* compression operations */
struct compressor *comp = NULL;
int compressor_opt_parsed = FALSE;
void *stream = NULL;

/* xattr stats */
unsigned int xattr_bytes = 0, total_xattr_bytes = 0;

/* fragment to file mapping used when appending */
struct append_file **file_mapping;

/* root of the in-core directory structure */
struct dir_info *root_dir;

/* log file */
FILE *log_fd;
int logging=FALSE;

/* how should Mksquashfs treat the source files? */
int tarstyle = FALSE;
int keep_as_directory = FALSE;

/* should Mksquashfs read files from stdin, like cpio? */
int cpiostyle = FALSE;
char filename_terminator = '\n';

/* Should Mksquashfs detect hardlinked files? */
int no_hardlinks = FALSE;

<<<<<<< HEAD
/* Should Mksquashfs cross filesystem boundaries? */
int one_file_system = FALSE;
dev_t *source_dev;
dev_t cur_dev;

static char *read_from_disk(long long start, unsigned int avail_bytes);
static void add_old_root_entry(char *name, squashfs_inode inode,
	unsigned int inode_number, int type);
=======
int tarfile = FALSE;

static char *read_from_disk(long long start, unsigned int avail_bytes);
static void add_old_root_entry(char *name, squashfs_inode inode, int inode_number,
	int type);
>>>>>>> 98662e38
static struct file_info *duplicate(int *dup, int *block_dup, long long file_size, long long bytes,
	unsigned int *block_list, long long start, struct dir_ent *dir_ent,
	struct file_buffer *file_buffer, int blocks, long long sparse,
	int bl_hash);
static struct dir_info *dir_scan1(char *, char *, struct pathnames *,
	struct dir_ent *(_readdir)(struct dir_info *), int);
static void dir_scan2(struct dir_info *dir, struct pseudo *pseudo);
static void dir_scan3(struct dir_info *dir);
static void dir_scan4(struct dir_info *dir, int symlink);
static void dir_scan5(struct dir_info *dir);
static void dir_scan6(struct dir_info *dir);
static void dir_scan7(squashfs_inode *inode, struct dir_info *dir_info);
static struct dir_ent *scan1_readdir(struct dir_info *dir);
static struct dir_ent *scan1_single_readdir(struct dir_info *dir);
static struct dir_ent *scan1_encomp_readdir(struct dir_info *dir);
static struct file_info *add_non_dup(long long file_size, long long bytes,
	unsigned int blocks, long long sparse, unsigned int *block_list, long long start,
	struct fragment *fragment, unsigned short checksum,
	unsigned short fragment_checksum, int checksum_flag, int checksum_frag_flag,
	int blocks_dup, int frag_dup, int bl_hash);
<<<<<<< HEAD
long long generic_write_table(long long, void *, int, void *, int);
void restorefs();
static struct dir_info *scan1_opendir(char *pathname, char *subpath, int depth);
static void write_filesystem_tables(struct squashfs_super_block *sBlk);
=======
long long generic_write_table(int, void *, int, void *, int);
void restorefs();
struct dir_info *scan1_opendir(char *pathname, char *subpath, int depth);
static void write_filesystem_tables(struct squashfs_super_block *sBlk, int nopad);
>>>>>>> 98662e38
unsigned short get_checksum_mem(char *buff, int bytes);
static void check_usable_phys_mem(int total_mem);
static void print_summary();
void write_destination(int fd, long long byte, long long bytes, void *buff);


void prep_exit()
{
	if(restore_thread) {
		if(pthread_self() == *restore_thread) {
			/*
			 * Recursive failure when trying to restore filesystem!
			 * Nothing to do except to exit, otherwise we'll just
			 * appear to hang.  The user should be able to restore
			 * from the recovery file (which is why it was added, in
			 * case of catastrophic failure in Mksquashfs)
			 */
			exit(1);
		} else {
			/* signal the restore thread to restore */
			pthread_kill(*restore_thread, SIGUSR1);
			pthread_exit(NULL);
		}
	} else if(delete) {
		if(destination_file && !block_device)
			unlink(destination_file);
	} else if(recovery_file)
		unlink(recovery_file);
}


int add_overflow(int a, int b)
{
	return (INT_MAX - a) < b;
}


int shift_overflow(int a, int shift)
{
	return (INT_MAX >> shift) < a;
}

 
int multiply_overflow(int a, int multiplier)
{
	return (INT_MAX / multiplier) < a;
}


int multiply_overflowll(long long a, int multiplier)
{
	return (LLONG_MAX / multiplier) < a;
}


#define MKINODE(A)	((squashfs_inode)(((squashfs_inode) inode_bytes << 16) \
			+ (((char *)A) - data_cache)))


void restorefs()
{
	int i;

	ERROR("Exiting - restoring original filesystem!\n\n");

	bytes = sbytes;
	memcpy(data_cache, sdata_cache, cache_bytes = scache_bytes);
	memcpy(directory_data_cache, sdirectory_data_cache,
		sdirectory_cache_bytes);
	directory_cache_bytes = sdirectory_cache_bytes;
	inode_bytes = sinode_bytes;
	directory_bytes = sdirectory_bytes;
 	memcpy(directory_table + directory_bytes, sdirectory_compressed,
		sdirectory_compressed_bytes);
 	directory_bytes += sdirectory_compressed_bytes;
	total_bytes = stotal_bytes;
	total_inode_bytes = stotal_inode_bytes;
	total_directory_bytes = stotal_directory_bytes;
	inode_count = sinode_count;
	file_count = sfile_count;
	sym_count = ssym_count;
	dev_count = sdev_count;
	dir_count = sdir_count;
	fifo_count = sfifo_count;
	sock_count = ssock_count;
	dup_files = sdup_files;
	fragments = sfragments;
	id_count = sid_count;
	restore_xattrs();
	write_filesystem_tables(&sBlk);

	if(!block_device)
		ftruncate(fd, bytes);

	if(!nopad && (i = bytes & (4096 - 1))) {
		char temp[4096] = {0};
		write_destination(fd, bytes, 4096 - i, temp);
	}

	close(fd);

	if(recovery_file)
		unlink(recovery_file);

	if(!quiet)
		print_summary();

	exit(1);
}


void sighandler()
{
	EXIT_MKSQUASHFS();
}


static int mangle2(void *strm, char *d, char *s, int size,
	int block_size, int uncompressed, int data_block)
{
	int error, c_byte = 0;

	if(!uncompressed) {
		c_byte = compressor_compress(comp, strm, d, s, size, block_size,
			 &error);
		if(c_byte == -1)
			BAD_ERROR("mangle2:: %s compress failed with error "
				"code %d\n", comp->name, error);
	}

	if(c_byte == 0 || c_byte >= size) {
		memcpy(d, s, size);
		return size | (data_block ? SQUASHFS_COMPRESSED_BIT_BLOCK :
			SQUASHFS_COMPRESSED_BIT);
	}

	return c_byte;
}


int mangle(char *d, char *s, int size, int block_size,
	int uncompressed, int data_block)
{
	return mangle2(stream, d, s, size, block_size, uncompressed,
		data_block);
}


static void *get_inode(int req_size)
{
	int data_space;
	unsigned short c_byte;

	while(cache_bytes >= SQUASHFS_METADATA_SIZE) {
		if((inode_size - inode_bytes) <
				((SQUASHFS_METADATA_SIZE << 1)) + 2) {
			void *it = realloc(inode_table, inode_size +
				(SQUASHFS_METADATA_SIZE << 1) + 2);
			if(it == NULL)
				MEM_ERROR();
			inode_table = it;
			inode_size += (SQUASHFS_METADATA_SIZE << 1) + 2;
		}

		c_byte = mangle(inode_table + inode_bytes + BLOCK_OFFSET,
			data_cache, SQUASHFS_METADATA_SIZE,
			SQUASHFS_METADATA_SIZE, noI, 0);
		TRACE("Inode block @ 0x%x, size %d\n", inode_bytes, c_byte);
		SQUASHFS_SWAP_SHORTS(&c_byte, inode_table + inode_bytes, 1);
		inode_bytes += SQUASHFS_COMPRESSED_SIZE(c_byte) + BLOCK_OFFSET;
		total_inode_bytes += SQUASHFS_METADATA_SIZE + BLOCK_OFFSET;
		memmove(data_cache, data_cache + SQUASHFS_METADATA_SIZE,
			cache_bytes - SQUASHFS_METADATA_SIZE);
		cache_bytes -= SQUASHFS_METADATA_SIZE;
	}

	data_space = (cache_size - cache_bytes);
	if(data_space < req_size) {
			int realloc_size = cache_size == 0 ?
				((req_size + SQUASHFS_METADATA_SIZE) &
				~(SQUASHFS_METADATA_SIZE - 1)) : req_size -
				data_space;

			void *dc = realloc(data_cache, cache_size +
				realloc_size);
			if(dc == NULL)
				MEM_ERROR();
			cache_size += realloc_size;
			data_cache = dc;
	}

	cache_bytes += req_size;

	return data_cache + cache_bytes - req_size;
}


long long read_bytes(int fd, void *buff, long long bytes)
{
	long long res, count;

	for(count = 0; count < bytes; count += res) {
		int len = (bytes - count) > SSIZE_MAX ? SSIZE_MAX : bytes - count;

		res = read(fd, buff + count, len);
		if(res < 1) {
			if(res == 0)
				goto bytes_read;
			else if(errno != EINTR) {
				ERROR("Read failed because %s\n",
						strerror(errno));
				return -1;
			} else
				res = 0;
		}
	}

bytes_read:
	return count;
}


int read_fs_bytes(int fd, long long byte, long long bytes, void *buff)
{
	off_t off = byte;
	int res = 1;

	TRACE("read_fs_bytes: reading from position 0x%llx, bytes %lld\n",
		byte, bytes);

	pthread_cleanup_push((void *) pthread_mutex_unlock, &pos_mutex);
	pthread_mutex_lock(&pos_mutex);
	if(lseek(fd, start_offset + off, SEEK_SET) == -1) {
		ERROR("read_fs_bytes: Lseek on destination failed because %s, "
			"offset=0x%llx\n", strerror(errno), start_offset + off);
		res = 0;
	} else if(read_bytes(fd, buff, bytes) < bytes) {
		ERROR("Read on destination failed\n");
		res = 0;
	}

	pthread_cleanup_pop(1);
	return res;
}


int write_bytes(int fd, void *buff, long long bytes)
{
	long long res, count;

	for(count = 0; count < bytes; count += res) {
		int len = (bytes - count) > SSIZE_MAX ? SSIZE_MAX : bytes - count;

		res = write(fd, buff + count, len);
		if(res == -1) {
			if(errno != EINTR) {
				ERROR("Write failed because %s\n",
						strerror(errno));
				return -1;
			}
			res = 0;
		}
	}

	return 0;
}


void write_destination(int fd, long long byte, long long bytes, void *buff)
{
	off_t off = byte;

	pthread_cleanup_push((void *) pthread_mutex_unlock, &pos_mutex);
	pthread_mutex_lock(&pos_mutex);

	if(lseek(fd, start_offset + off, SEEK_SET) == -1) {
		ERROR("write_destination: Lseek on destination "
			"failed because %s, offset=0x%llx\n", strerror(errno),
			start_offset + off);
		BAD_ERROR("Probably out of space on output %s\n",
			block_device ? "block device" : "filesystem");
	}

	if(write_bytes(fd, buff, bytes) == -1)
		BAD_ERROR("Failed to write to output %s\n",
			block_device ? "block device" : "filesystem");

	pthread_cleanup_pop(1);
}


static long long write_inodes()
{
	unsigned short c_byte;
	int avail_bytes;
	char *datap = data_cache;
	long long start_bytes = bytes;

	while(cache_bytes) {
		if(inode_size - inode_bytes <
				((SQUASHFS_METADATA_SIZE << 1) + 2)) {
			void *it = realloc(inode_table, inode_size +
				((SQUASHFS_METADATA_SIZE << 1) + 2));
			if(it == NULL)
				MEM_ERROR();
			inode_size += (SQUASHFS_METADATA_SIZE << 1) + 2;
			inode_table = it;
		}
		avail_bytes = cache_bytes > SQUASHFS_METADATA_SIZE ?
			SQUASHFS_METADATA_SIZE : cache_bytes;
		c_byte = mangle(inode_table + inode_bytes + BLOCK_OFFSET, datap,
			avail_bytes, SQUASHFS_METADATA_SIZE, noI, 0);
		TRACE("Inode block @ 0x%x, size %d\n", inode_bytes, c_byte);
		SQUASHFS_SWAP_SHORTS(&c_byte, inode_table + inode_bytes, 1); 
		inode_bytes += SQUASHFS_COMPRESSED_SIZE(c_byte) + BLOCK_OFFSET;
		total_inode_bytes += avail_bytes + BLOCK_OFFSET;
		datap += avail_bytes;
		cache_bytes -= avail_bytes;
	}

	write_destination(fd, bytes, inode_bytes,  inode_table);
	bytes += inode_bytes;

	return start_bytes;
}


static long long write_directories()
{
	unsigned short c_byte;
	int avail_bytes;
	char *directoryp = directory_data_cache;
	long long start_bytes = bytes;

	while(directory_cache_bytes) {
		if(directory_size - directory_bytes <
				((SQUASHFS_METADATA_SIZE << 1) + 2)) {
			void *dt = realloc(directory_table,
				directory_size + ((SQUASHFS_METADATA_SIZE << 1)
				+ 2));
			if(dt == NULL)
				MEM_ERROR();
			directory_size += (SQUASHFS_METADATA_SIZE << 1) + 2;
			directory_table = dt;
		}
		avail_bytes = directory_cache_bytes > SQUASHFS_METADATA_SIZE ?
			SQUASHFS_METADATA_SIZE : directory_cache_bytes;
		c_byte = mangle(directory_table + directory_bytes +
			BLOCK_OFFSET, directoryp, avail_bytes,
			SQUASHFS_METADATA_SIZE, noI, 0);
		TRACE("Directory block @ 0x%x, size %d\n", directory_bytes,
			c_byte);
		SQUASHFS_SWAP_SHORTS(&c_byte,
			directory_table + directory_bytes, 1);
		directory_bytes += SQUASHFS_COMPRESSED_SIZE(c_byte) +
			BLOCK_OFFSET;
		total_directory_bytes += avail_bytes + BLOCK_OFFSET;
		directoryp += avail_bytes;
		directory_cache_bytes -= avail_bytes;
	}
	write_destination(fd, bytes, directory_bytes, directory_table);
	bytes += directory_bytes;

	return start_bytes;
}


static long long write_id_table()
{
	unsigned int id_bytes = SQUASHFS_ID_BYTES(id_count);
	unsigned int p[id_count];
	int i;

	TRACE("write_id_table: ids %d, id_bytes %d\n", id_count, id_bytes);
	for(i = 0; i < id_count; i++) {
		TRACE("write_id_table: id index %d, id %d", i, id_table[i]->id);
		SQUASHFS_SWAP_INTS(&id_table[i]->id, p + i, 1);
	}

	return generic_write_table(id_bytes, p, 0, NULL, noI || noId);
}


static struct id *get_id(unsigned int id)
{
	int hash = ID_HASH(id);
	struct id *entry = id_hash_table[hash];

	for(; entry; entry = entry->next)
		if(entry->id == id)
			break;

	return entry;
}


struct id *create_id(unsigned int id)
{
	int hash = ID_HASH(id);
	struct id *entry = malloc(sizeof(struct id));
	if(entry == NULL)
		MEM_ERROR();
	entry->id = id;
	entry->index = id_count ++;
	entry->flags = 0;
	entry->next = id_hash_table[hash];
	id_hash_table[hash] = entry;
	id_table[entry->index] = entry;
	return entry;
}


unsigned int get_uid(unsigned int uid)
{
	struct id *entry = get_id(uid);

	if(entry == NULL) {
		if(id_count == SQUASHFS_IDS)
			BAD_ERROR("Out of uids!\n");
		entry = create_id(uid);
	}

	if((entry->flags & ISA_UID) == 0) {
		entry->flags |= ISA_UID;
		uid_count ++;
	}

	return entry->index;
}


unsigned int get_guid(unsigned int guid)
{
	struct id *entry = get_id(guid);

	if(entry == NULL) {
		if(id_count == SQUASHFS_IDS)
			BAD_ERROR("Out of gids!\n");
		entry = create_id(guid);
	}

	if((entry->flags & ISA_GID) == 0) {
		entry->flags |= ISA_GID;
		guid_count ++;
	}

	return entry->index;
}


char *pathname(struct dir_ent *dir_ent)
{
	static char *pathname = NULL;
	static int size = ALLOC_SIZE;

	if (dir_ent->nonstandard_pathname)
		return dir_ent->nonstandard_pathname;

	if(pathname == NULL) {
		pathname = malloc(ALLOC_SIZE);
		if(pathname == NULL)
			MEM_ERROR();
	}

	for(;;) {
		int res = snprintf(pathname, size, "%s/%s",
			dir_ent->our_dir->pathname,
			dir_ent->source_name ? : dir_ent->name);

		if(res < 0)
			BAD_ERROR("snprintf failed in pathname\n");
		else if(res >= size) {
			/*
			 * pathname is too small to contain the result, so
			 * increase it and try again
			 */
			size = (res + ALLOC_SIZE) & ~(ALLOC_SIZE - 1);
			pathname = realloc(pathname, size);
			if(pathname == NULL)
				MEM_ERROR();
		} else
			break;
	}

	return pathname;
}



char *subpathname(struct dir_ent *dir_ent)
{
	static char *subpath = NULL;
	static int size = ALLOC_SIZE;
	int res;

	if(subpath == NULL) {
		subpath = malloc(ALLOC_SIZE);
		if(subpath == NULL)
			MEM_ERROR();
	}

	for(;;) {
		if(dir_ent->our_dir->subpath[0] != '\0')
			res = snprintf(subpath, size, "%s/%s",
				dir_ent->our_dir->subpath, dir_ent->name);
		else
			res = snprintf(subpath, size, "/%s", dir_ent->name);

		if(res < 0)
			BAD_ERROR("snprintf failed in subpathname\n");
		else if(res >= size) {
			/*
			 * subpath is too small to contain the result, so
			 * increase it and try again
			 */
			size = (res + ALLOC_SIZE) & ~(ALLOC_SIZE - 1);
			subpath = realloc(subpath, size);
			if(subpath == NULL)
				MEM_ERROR();
		} else
			break;
	}

	return subpath;
}


static inline unsigned int get_inode_no(struct inode_info *inode)
{
	return inode->inode_number;
}


static inline unsigned int get_parent_no(struct dir_info *dir)
{
	return dir->depth ? get_inode_no(dir->dir_ent->inode) : inode_no;
}

	
static inline time_t get_time(time_t time)
{
	if(all_time_opt) {
		if(clamping)
			return time > all_time ? all_time : time;
		else
			return all_time;
	}

	return time;
}


squashfs_inode create_inode(struct dir_info *dir_info,
	struct dir_ent *dir_ent, int type, long long byte_size,
	long long start_block, unsigned int offset, unsigned int *block_list,
	struct fragment *fragment, struct directory *dir_in, long long sparse)
{
	struct stat *buf = &dir_ent->inode->buf;
	union squashfs_inode_header inode_header;
	struct squashfs_base_inode_header *base = &inode_header.base;
	void *inode;
	char *filename = pathname(dir_ent);
	int nlink = dir_ent->inode->nlink;
	int xattr = read_xattrs(dir_ent);

	switch(type) {
	case SQUASHFS_FILE_TYPE:
		if(dir_ent->inode->nlink > 1 ||
				byte_size >= (1LL << 32) ||
				start_block >= (1LL << 32) ||
				sparse || IS_XATTR(xattr))
			type = SQUASHFS_LREG_TYPE;
		break;
	case SQUASHFS_DIR_TYPE:
		if(dir_info->dir_is_ldir || IS_XATTR(xattr))
			type = SQUASHFS_LDIR_TYPE;
		break;
	case SQUASHFS_SYMLINK_TYPE:
		if(IS_XATTR(xattr))
			type = SQUASHFS_LSYMLINK_TYPE;
		break;
	case SQUASHFS_BLKDEV_TYPE:
		if(IS_XATTR(xattr))
			type = SQUASHFS_LBLKDEV_TYPE;
		break;
	case SQUASHFS_CHRDEV_TYPE:
		if(IS_XATTR(xattr))
			type = SQUASHFS_LCHRDEV_TYPE;
		break;
	case SQUASHFS_FIFO_TYPE:
		if(IS_XATTR(xattr))
			type = SQUASHFS_LFIFO_TYPE;
		break;
	case SQUASHFS_SOCKET_TYPE:
		if(IS_XATTR(xattr))
			type = SQUASHFS_LSOCKET_TYPE;
		break;
	}
			
	base->mode = SQUASHFS_MODE(buf->st_mode);
	base->uid = get_uid((unsigned int) global_uid == -1 ?
		buf->st_uid : global_uid);
	base->inode_type = type;
	base->guid = get_guid((unsigned int) global_gid == -1 ?
		buf->st_gid : global_gid);
	base->mtime = get_time(buf->st_mtime);
	base->inode_number = get_inode_no(dir_ent->inode);

	if(type == SQUASHFS_FILE_TYPE) {
		int i;
		struct squashfs_reg_inode_header *reg = &inode_header.reg;
		size_t off = offsetof(struct squashfs_reg_inode_header, block_list);

		inode = get_inode(sizeof(*reg) + offset * sizeof(unsigned int));
		reg->file_size = byte_size;
		reg->start_block = start_block;
		reg->fragment = fragment->index;
		reg->offset = fragment->offset;
		SQUASHFS_SWAP_REG_INODE_HEADER(reg, inode);
		SQUASHFS_SWAP_INTS(block_list, inode + off, offset);
		TRACE("File inode, file_size %lld, start_block 0x%llx, blocks "
			"%d, fragment %d, offset %d, size %d\n", byte_size,
			start_block, offset, fragment->index, fragment->offset,
			fragment->size);
		for(i = 0; i < offset; i++)
			TRACE("Block %d, size %d\n", i, block_list[i]);
	}
	else if(type == SQUASHFS_LREG_TYPE) {
		int i;
		struct squashfs_lreg_inode_header *reg = &inode_header.lreg;
		size_t off = offsetof(struct squashfs_lreg_inode_header, block_list);

		inode = get_inode(sizeof(*reg) + offset * sizeof(unsigned int));
		reg->nlink = nlink;
		reg->file_size = byte_size;
		reg->start_block = start_block;
		reg->fragment = fragment->index;
		reg->offset = fragment->offset;
		if(sparse && sparse >= byte_size)
			sparse = byte_size - 1;
		reg->sparse = sparse;
		reg->xattr = xattr;
		SQUASHFS_SWAP_LREG_INODE_HEADER(reg, inode);
		SQUASHFS_SWAP_INTS(block_list, inode + off, offset);
		TRACE("Long file inode, file_size %lld, start_block 0x%llx, "
			"blocks %d, fragment %d, offset %d, size %d, nlink %d"
			"\n", byte_size, start_block, offset, fragment->index,
			fragment->offset, fragment->size, nlink);
		for(i = 0; i < offset; i++)
			TRACE("Block %d, size %d\n", i, block_list[i]);
	}
	else if(type == SQUASHFS_LDIR_TYPE) {
		int i;
		unsigned char *p;
		struct squashfs_ldir_inode_header *dir = &inode_header.ldir;
		struct cached_dir_index *index = dir_in->index;
		unsigned int i_count = dir_in->i_count;
		unsigned int i_size = dir_in->i_size;

		if(byte_size >= 1LL << 32)
			BAD_ERROR("directory greater than 2^32-1 bytes!\n");

		inode = get_inode(sizeof(*dir) + i_size);
		dir->inode_type = SQUASHFS_LDIR_TYPE;
		dir->nlink = dir_ent->dir->directory_count + 2;
		dir->file_size = byte_size;
		dir->offset = offset;
		dir->start_block = start_block;
		dir->i_count = i_count;
		dir->parent_inode = get_parent_no(dir_ent->our_dir);
		dir->xattr = xattr;

		SQUASHFS_SWAP_LDIR_INODE_HEADER(dir, inode);
		p = inode + offsetof(struct squashfs_ldir_inode_header, index);
		for(i = 0; i < i_count; i++) {
			SQUASHFS_SWAP_DIR_INDEX(&index[i].index, p);
			p += offsetof(struct squashfs_dir_index, name);
			memcpy(p, index[i].name, index[i].index.size + 1);
			p += index[i].index.size + 1;
		}
		TRACE("Long directory inode, file_size %lld, start_block "
			"0x%llx, offset 0x%x, nlink %d\n", byte_size,
			start_block, offset, dir_ent->dir->directory_count + 2);
	}
	else if(type == SQUASHFS_DIR_TYPE) {
		struct squashfs_dir_inode_header *dir = &inode_header.dir;

		inode = get_inode(sizeof(*dir));
		dir->nlink = dir_ent->dir->directory_count + 2;
		dir->file_size = byte_size;
		dir->offset = offset;
		dir->start_block = start_block;
		dir->parent_inode = get_parent_no(dir_ent->our_dir);
		SQUASHFS_SWAP_DIR_INODE_HEADER(dir, inode);
		TRACE("Directory inode, file_size %lld, start_block 0x%llx, "
			"offset 0x%x, nlink %d\n", byte_size, start_block,
			offset, dir_ent->dir->directory_count + 2);
	}
	else if(type == SQUASHFS_CHRDEV_TYPE || type == SQUASHFS_BLKDEV_TYPE) {
		struct squashfs_dev_inode_header *dev = &inode_header.dev;
		unsigned int major = major(buf->st_rdev);
		unsigned int minor = minor(buf->st_rdev);

		if(major > 0xfff) {
			ERROR("Major %d out of range in device node %s, "
				"truncating to %d\n", major, filename,
				major & 0xfff);
			major &= 0xfff;
		}
		if(minor > 0xfffff) {
			ERROR("Minor %d out of range in device node %s, "
				"truncating to %d\n", minor, filename,
				minor & 0xfffff);
			minor &= 0xfffff;
		}
		inode = get_inode(sizeof(*dev));
		dev->nlink = nlink;
		dev->rdev = (major << 8) | (minor & 0xff) |
				((minor & ~0xff) << 12);
		SQUASHFS_SWAP_DEV_INODE_HEADER(dev, inode);
		TRACE("Device inode, rdev 0x%x, nlink %d\n", dev->rdev, nlink);
	}
	else if(type == SQUASHFS_LCHRDEV_TYPE || type == SQUASHFS_LBLKDEV_TYPE) {
		struct squashfs_ldev_inode_header *dev = &inode_header.ldev;
		unsigned int major = major(buf->st_rdev);
		unsigned int minor = minor(buf->st_rdev);

		if(major > 0xfff) {
			ERROR("Major %d out of range in device node %s, "
				"truncating to %d\n", major, filename,
				major & 0xfff);
			major &= 0xfff;
		}
		if(minor > 0xfffff) {
			ERROR("Minor %d out of range in device node %s, "
				"truncating to %d\n", minor, filename,
				minor & 0xfffff);
			minor &= 0xfffff;
		}
		inode = get_inode(sizeof(*dev));
		dev->nlink = nlink;
		dev->rdev = (major << 8) | (minor & 0xff) |
				((minor & ~0xff) << 12);
		dev->xattr = xattr;
		SQUASHFS_SWAP_LDEV_INODE_HEADER(dev, inode);
		TRACE("Device inode, rdev 0x%x, nlink %d\n", dev->rdev, nlink);
	}
	else if(type == SQUASHFS_SYMLINK_TYPE) {
		struct squashfs_symlink_inode_header *symlink = &inode_header.symlink;
		int byte = strlen(dir_ent->inode->symlink);
		size_t off = offsetof(struct squashfs_symlink_inode_header, symlink);

		inode = get_inode(sizeof(*symlink) + byte);
		symlink->nlink = nlink;
		symlink->symlink_size = byte;
		SQUASHFS_SWAP_SYMLINK_INODE_HEADER(symlink, inode);
		strncpy(inode + off, dir_ent->inode->symlink, byte);
		TRACE("Symbolic link inode, symlink_size %d, nlink %d\n", byte,
			nlink);
	}
	else if(type == SQUASHFS_LSYMLINK_TYPE) {
		struct squashfs_symlink_inode_header *symlink = &inode_header.symlink;
		int byte = strlen(dir_ent->inode->symlink);
		size_t off = offsetof(struct squashfs_symlink_inode_header, symlink);

		inode = get_inode(sizeof(*symlink) + byte +
						sizeof(unsigned int));
		symlink->nlink = nlink;
		symlink->symlink_size = byte;
		SQUASHFS_SWAP_SYMLINK_INODE_HEADER(symlink, inode);
		strncpy(inode + off, dir_ent->inode->symlink, byte);
		SQUASHFS_SWAP_INTS(&xattr, inode + off + byte, 1);
		TRACE("Symbolic link inode, symlink_size %d, nlink %d\n", byte,
			nlink);
	}
	else if(type == SQUASHFS_FIFO_TYPE || type == SQUASHFS_SOCKET_TYPE) {
		struct squashfs_ipc_inode_header *ipc = &inode_header.ipc;

		inode = get_inode(sizeof(*ipc));
		ipc->nlink = nlink;
		SQUASHFS_SWAP_IPC_INODE_HEADER(ipc, inode);
		TRACE("ipc inode, type %s, nlink %d\n", type ==
			SQUASHFS_FIFO_TYPE ? "fifo" : "socket", nlink);
	}
	else if(type == SQUASHFS_LFIFO_TYPE || type == SQUASHFS_LSOCKET_TYPE) {
		struct squashfs_lipc_inode_header *ipc = &inode_header.lipc;

		inode = get_inode(sizeof(*ipc));
		ipc->nlink = nlink;
		ipc->xattr = xattr;
		SQUASHFS_SWAP_LIPC_INODE_HEADER(ipc, inode);
		TRACE("ipc inode, type %s, nlink %d\n", type ==
			SQUASHFS_FIFO_TYPE ? "fifo" : "socket", nlink);
	} else
		BAD_ERROR("Unrecognised inode %d in create_inode\n", type);

	inode_count ++;

	TRACE("Created inode 0x%llx, type %d, uid %d, guid %d\n", MKINODE(inode), type,
		base->uid, base->guid);

	return MKINODE(inode);
}


static void add_dir(squashfs_inode inode, unsigned int inode_number, char *name,
	int type, struct directory *dir)
{
	unsigned char *buff;
	struct squashfs_dir_entry idir;
	unsigned int start_block = inode >> 16;
	unsigned int offset = inode & 0xffff;
	unsigned int size = strlen(name);
	size_t name_off = offsetof(struct squashfs_dir_entry, name);

	if(size > SQUASHFS_NAME_LEN) {
		size = SQUASHFS_NAME_LEN;
		ERROR("Filename is greater than %d characters, truncating! ..."
			"\n", SQUASHFS_NAME_LEN);
	}

	if(dir->p + sizeof(struct squashfs_dir_entry) + size +
			sizeof(struct squashfs_dir_header)
			>= dir->buff + dir->size) {
		buff = realloc(dir->buff, dir->size += SQUASHFS_METADATA_SIZE);
		if(buff == NULL)
			MEM_ERROR();

		dir->p = (dir->p - dir->buff) + buff;
		if(dir->entry_count_p) 
			dir->entry_count_p = (dir->entry_count_p - dir->buff +
			buff);
		dir->index_count_p = dir->index_count_p - dir->buff + buff;
		dir->buff = buff;
	}

	if(dir->entry_count == 256 || start_block != dir->start_block ||
			((dir->entry_count_p != NULL) &&
			((dir->p + sizeof(struct squashfs_dir_entry) + size -
			dir->index_count_p) > SQUASHFS_METADATA_SIZE)) ||
			((long long) inode_number - dir->inode_number) > 32767
			|| ((long long) inode_number - dir->inode_number)
			< -32768) {
		if(dir->entry_count_p) {
			struct squashfs_dir_header dir_header;

			if((dir->p + sizeof(struct squashfs_dir_entry) + size -
					dir->index_count_p) >
					SQUASHFS_METADATA_SIZE) {
				if(dir->i_count % I_COUNT_SIZE == 0) {
					dir->index = realloc(dir->index,
						(dir->i_count + I_COUNT_SIZE) *
						sizeof(struct cached_dir_index));
					if(dir->index == NULL)
						MEM_ERROR();
				}
				dir->index[dir->i_count].index.index =
					dir->p - dir->buff;
				dir->index[dir->i_count].index.size = size - 1;
				dir->index[dir->i_count++].name = name;
				dir->i_size += sizeof(struct squashfs_dir_index)
					+ size;
				dir->index_count_p = dir->p;
			}

			dir_header.count = dir->entry_count - 1;
			dir_header.start_block = dir->start_block;
			dir_header.inode_number = dir->inode_number;
			SQUASHFS_SWAP_DIR_HEADER(&dir_header,
				dir->entry_count_p);

		}


		dir->entry_count_p = dir->p;
		dir->start_block = start_block;
		dir->entry_count = 0;
		dir->inode_number = inode_number;
		dir->p += sizeof(struct squashfs_dir_header);
	}

	idir.offset = offset;
	idir.type = type;
	idir.size = size - 1;
	idir.inode_number = ((long long) inode_number - dir->inode_number);
	SQUASHFS_SWAP_DIR_ENTRY(&idir, dir->p);
	strncpy((char *) dir->p + name_off, name, size);
	dir->p += sizeof(struct squashfs_dir_entry) + size;
	dir->entry_count ++;
}


static squashfs_inode write_dir(struct dir_info *dir_info,
	struct directory *dir)
{
	long long dir_size = dir->p - dir->buff;
	int data_space = directory_cache_size - directory_cache_bytes;
	unsigned int directory_block, directory_offset, i_count, index;
	unsigned short c_byte;

	if(data_space < dir_size) {
		int realloc_size = directory_cache_size == 0 ?
			((dir_size + SQUASHFS_METADATA_SIZE) &
			~(SQUASHFS_METADATA_SIZE - 1)) : dir_size - data_space;

		void *dc = realloc(directory_data_cache,
			directory_cache_size + realloc_size);
		if(dc == NULL)
			MEM_ERROR();
		directory_cache_size += realloc_size;
		directory_data_cache = dc;
	}

	if(dir_size) {
		struct squashfs_dir_header dir_header;

		dir_header.count = dir->entry_count - 1;
		dir_header.start_block = dir->start_block;
		dir_header.inode_number = dir->inode_number;
		SQUASHFS_SWAP_DIR_HEADER(&dir_header, dir->entry_count_p);
		memcpy(directory_data_cache + directory_cache_bytes, dir->buff,
			dir_size);
	}
	directory_offset = directory_cache_bytes;
	directory_block = directory_bytes;
	directory_cache_bytes += dir_size;
	i_count = 0;
	index = SQUASHFS_METADATA_SIZE - directory_offset;

	while(1) {
		while(i_count < dir->i_count &&
				dir->index[i_count].index.index < index)
			dir->index[i_count++].index.start_block =
				directory_bytes;
		index += SQUASHFS_METADATA_SIZE;

		if(directory_cache_bytes < SQUASHFS_METADATA_SIZE)
			break;

		if((directory_size - directory_bytes) <
					((SQUASHFS_METADATA_SIZE << 1) + 2)) {
			void *dt = realloc(directory_table,
				directory_size + (SQUASHFS_METADATA_SIZE << 1)
				+ 2);
			if(dt == NULL)
				MEM_ERROR();
			directory_size += SQUASHFS_METADATA_SIZE << 1;
			directory_table = dt;
		}

		c_byte = mangle(directory_table + directory_bytes +
				BLOCK_OFFSET, directory_data_cache,
				SQUASHFS_METADATA_SIZE, SQUASHFS_METADATA_SIZE,
				noI, 0);
		TRACE("Directory block @ 0x%x, size %d\n", directory_bytes,
			c_byte);
		SQUASHFS_SWAP_SHORTS(&c_byte,
			directory_table + directory_bytes, 1);
		directory_bytes += SQUASHFS_COMPRESSED_SIZE(c_byte) +
			BLOCK_OFFSET;
		total_directory_bytes += SQUASHFS_METADATA_SIZE + BLOCK_OFFSET;
		memmove(directory_data_cache, directory_data_cache +
			SQUASHFS_METADATA_SIZE, directory_cache_bytes -
			SQUASHFS_METADATA_SIZE);
		directory_cache_bytes -= SQUASHFS_METADATA_SIZE;
	}

	dir_count ++;

#ifndef SQUASHFS_TRACE
	return create_inode(dir_info, dir_info->dir_ent, SQUASHFS_DIR_TYPE,
		dir_size + 3, directory_block, directory_offset, NULL, NULL,
		dir, 0);
#else
	{
		unsigned char *dirp;
		int count;
		squashfs_inode inode;

		inode = create_inode(dir_info, dir_info->dir_ent, SQUASHFS_DIR_TYPE,
			dir_size + 3, directory_block, directory_offset, NULL, NULL,
			dir, 0);

		TRACE("Directory contents of inode 0x%llx\n", inode);
		dirp = dir->buff;
		while(dirp < dir->p) {
			char buffer[SQUASHFS_NAME_LEN + 1];
			struct squashfs_dir_entry idir, *idirp;
			struct squashfs_dir_header dirh;
			SQUASHFS_SWAP_DIR_HEADER((struct squashfs_dir_header *) dirp,
				&dirh);
			count = dirh.count + 1;
			dirp += sizeof(struct squashfs_dir_header);

			TRACE("\tStart block 0x%x, count %d\n",
				dirh.start_block, count);

			while(count--) {
				idirp = (struct squashfs_dir_entry *) dirp;
				SQUASHFS_SWAP_DIR_ENTRY(idirp, &idir);
				strncpy(buffer, idirp->name, idir.size + 1);
				buffer[idir.size + 1] = '\0';
				TRACE("\t\tname %s, inode offset 0x%x, type "
					"%d\n", buffer, idir.offset, idir.type);
				dirp += sizeof(struct squashfs_dir_entry) + idir.size +
					1;
			}
		}

		return inode;
	}
#endif
}


static struct file_buffer *get_fragment(struct fragment *fragment)
{
	struct squashfs_fragment_entry *disk_fragment;
	struct file_buffer *buffer, *compressed_buffer;
	long long start_block;
	int res, size, index = fragment->index;
	char locked;

	/*
	 * Lookup fragment block in cache.
	 * If the fragment block doesn't exist, then get the compressed version
	 * from the writer cache or off disk, and decompress it.
	 *
	 * This routine has two things which complicate the code:
	 *
	 *	1. Multiple threads can simultaneously lookup/create the
	 *	   same buffer.  This means a buffer needs to be "locked"
	 *	   when it is being filled in, to prevent other threads from
	 *	   using it when it is not ready.  This is because we now do
	 *	   fragment duplicate checking in parallel.
	 *	2. We have two caches which need to be checked for the
	 *	   presence of fragment blocks: the normal fragment cache
	 *	   and a "reserve" cache.  The reserve cache is used to
	 *	   prevent an unnecessary pipeline stall when the fragment cache
	 *	   is full of fragments waiting to be compressed.
	 */

	if(fragment->index == SQUASHFS_INVALID_FRAG)
		return NULL;

	pthread_cleanup_push((void *) pthread_mutex_unlock, &dup_mutex);
	pthread_mutex_lock(&dup_mutex);

again:
	buffer = cache_lookup_nowait(fragment_buffer, index, &locked);
	if(buffer) {
		pthread_mutex_unlock(&dup_mutex);
		if(locked)
			/* got a buffer being filled in.  Wait for it */
			cache_wait_unlock(buffer);
		goto finished;
	}

	/* not in fragment cache, is it in the reserve cache? */
	buffer = cache_lookup_nowait(reserve_cache, index, &locked);
	if(buffer) {
		pthread_mutex_unlock(&dup_mutex);
		if(locked)
			/* got a buffer being filled in.  Wait for it */
			cache_wait_unlock(buffer);
		goto finished;
	}

	/* in neither cache, try to get it from the fragment cache */
	buffer = cache_get_nowait(fragment_buffer, index);
	if(!buffer) {
		/*
		 * no room, get it from the reserve cache, this is
		 * dimensioned so it will always have space (no more than
		 * processors + 1 can have an outstanding reserve buffer)
		 */
		buffer = cache_get_nowait(reserve_cache, index);
		if(!buffer) {
			/* failsafe */
			ERROR("no space in reserve cache\n");
			goto again;
		}
	}

	pthread_mutex_unlock(&dup_mutex);

	compressed_buffer = cache_lookup(fwriter_buffer, index);

	pthread_cleanup_push((void *) pthread_mutex_unlock, &fragment_mutex);
	pthread_mutex_lock(&fragment_mutex);
	disk_fragment = &fragment_table[index];
	size = SQUASHFS_COMPRESSED_SIZE_BLOCK(disk_fragment->size);
	start_block = disk_fragment->start_block;
	pthread_cleanup_pop(1);

	if(SQUASHFS_COMPRESSED_BLOCK(disk_fragment->size)) {
		int error;
		char *data;

		if(compressed_buffer)
			data = compressed_buffer->data;
		else {
			data = read_from_disk(start_block, size);
			if(data == NULL) {
				ERROR("Failed to read fragment from output"
					" filesystem\n");
				BAD_ERROR("Output filesystem corrupted?\n");
			}
		}

		res = compressor_uncompress(comp, buffer->data, data, size,
			block_size, &error);
		if(res == -1)
			BAD_ERROR("%s uncompress failed with error code %d\n",
				comp->name, error);
	} else if(compressed_buffer)
		memcpy(buffer->data, compressed_buffer->data, size);
	else {
		res = read_fs_bytes(fd, start_block, size, buffer->data);
		if(res == 0) {
			ERROR("Failed to read fragment from output "
				"filesystem\n");
			BAD_ERROR("Output filesystem corrupted?\n");
		}
	}

	cache_unlock(buffer);
	cache_block_put(compressed_buffer);

finished:
	pthread_cleanup_pop(0);

	return buffer;
}


static unsigned short get_fragment_checksum(struct file_info *file)
{
	struct file_buffer *frag_buffer;
	struct append_file *append;
	int res, index = file->fragment->index;
	unsigned short checksum;

	if(index == SQUASHFS_INVALID_FRAG)
		return 0;

	pthread_cleanup_push((void *) pthread_mutex_unlock, &dup_mutex);
	pthread_mutex_lock(&dup_mutex);
	res = file->have_frag_checksum;
	checksum = file->fragment_checksum;
	pthread_cleanup_pop(1);

	if(res)
		return checksum;

	frag_buffer = get_fragment(file->fragment);

	pthread_cleanup_push((void *) pthread_mutex_unlock, &dup_mutex);

	for(append = file_mapping[index]; append; append = append->next) {
		int offset = append->file->fragment->offset;
		int size = append->file->fragment->size;
		unsigned short cksum =
			get_checksum_mem(frag_buffer->data + offset, size);

		if(file == append->file)
			checksum = cksum;

		pthread_mutex_lock(&dup_mutex);
		append->file->fragment_checksum = cksum;
		append->file->have_frag_checksum = TRUE;
		pthread_mutex_unlock(&dup_mutex);
	}

	cache_block_put(frag_buffer);
	pthread_cleanup_pop(0);

	return checksum;
}


static void ensure_fragments_flushed()
{
	pthread_cleanup_push((void *) pthread_mutex_unlock, &fragment_mutex);
	pthread_mutex_lock(&fragment_mutex);

	while(fragments_outstanding)
		pthread_cond_wait(&fragment_waiting, &fragment_mutex);

	pthread_cleanup_pop(1);
}


static void lock_fragments()
{
	pthread_cleanup_push((void *) pthread_mutex_unlock, &fragment_mutex);
	pthread_mutex_lock(&fragment_mutex);
	fragments_locked = TRUE;
	pthread_cleanup_pop(1);
}


static void log_fragment(unsigned int fragment, long long start)
{
	if(logging)
		fprintf(log_fd, "Fragment %u, %lld\n", fragment, start);
}


static void unlock_fragments()
{
	int frg, size;
	struct file_buffer *write_buffer;

	pthread_cleanup_push((void *) pthread_mutex_unlock, &fragment_mutex);
	pthread_mutex_lock(&fragment_mutex);

	/*
	 * Note queue_empty() is inherently racy with respect to concurrent
	 * queue get and pushes.  We avoid this because we're holding the
	 * fragment_mutex which ensures no other threads can be using the
	 * queue at this time.
	 */
	while(!queue_empty(locked_fragment)) {
		write_buffer = queue_get(locked_fragment);
		frg = write_buffer->block;	
		size = SQUASHFS_COMPRESSED_SIZE_BLOCK(fragment_table[frg].size);
		fragment_table[frg].start_block = bytes;
		write_buffer->block = bytes;
		bytes += size;
		fragments_outstanding --;
		queue_put(to_writer, write_buffer);
		log_fragment(frg, fragment_table[frg].start_block);
		TRACE("fragment_locked writing fragment %d, compressed size %d"
			"\n", frg, size);
	}
	fragments_locked = FALSE;
	pthread_cleanup_pop(1);
}

/* Called with the fragment_mutex locked */
static void add_pending_fragment(struct file_buffer *write_buffer, int c_byte,
	int fragment)
{
	fragment_table[fragment].size = c_byte;
	write_buffer->block = fragment;

	queue_put(locked_fragment, write_buffer);
}


static void write_fragment(struct file_buffer *fragment)
{
	static long long sequence = 0;

	if(fragment == NULL)
		return;

	pthread_cleanup_push((void *) pthread_mutex_unlock, &fragment_mutex);
	pthread_mutex_lock(&fragment_mutex);
	fragment_table[fragment->block].unused = 0;
	fragment->sequence = sequence ++;
	fragments_outstanding ++;
	queue_put(to_frag, fragment);
	pthread_cleanup_pop(1);
}


static struct file_buffer *allocate_fragment()
{
	struct file_buffer *fragment = cache_get(fragment_buffer, fragments);

	pthread_cleanup_push((void *) pthread_mutex_unlock, &fragment_mutex);
	pthread_mutex_lock(&fragment_mutex);

	if(fragments % FRAG_SIZE == 0) {
		void *ft = realloc(fragment_table, (fragments +
			FRAG_SIZE) * sizeof(struct squashfs_fragment_entry));
		if(ft == NULL)
			MEM_ERROR();
		fragment_table = ft;
	}

	fragment->size = 0;
	fragment->block = fragments ++;

	pthread_cleanup_pop(1);

	return fragment;
}


static struct fragment empty_fragment = {SQUASHFS_INVALID_FRAG, 0, 0};


void free_fragment(struct fragment *fragment)
{
	if(fragment != &empty_fragment)
		free(fragment);
}


static struct fragment *get_and_fill_fragment(struct file_buffer *file_buffer,
	struct dir_ent *dir_ent, int tail)
{
	struct fragment *ffrg;
	struct file_buffer **fragment;

	if(file_buffer == NULL || file_buffer->size == 0)
		return &empty_fragment;

	fragment = eval_frag_actions(root_dir, dir_ent, tail);

	if((*fragment) && (*fragment)->size + file_buffer->size > block_size) {
		write_fragment(*fragment);
		*fragment = NULL;
	}

	ffrg = malloc(sizeof(struct fragment));
	if(ffrg == NULL)
		MEM_ERROR();

	if(*fragment == NULL)
		*fragment = allocate_fragment();

	ffrg->index = (*fragment)->block;
	ffrg->offset = (*fragment)->size;
	ffrg->size = file_buffer->size;
	memcpy((*fragment)->data + (*fragment)->size, file_buffer->data,
		file_buffer->size);
	(*fragment)->size += file_buffer->size;

	return ffrg;
}


long long generic_write_table(long long length, void *buffer, int length2,
	void *buffer2, int uncompressed)
{
	int meta_blocks = (length + SQUASHFS_METADATA_SIZE - 1) /
		SQUASHFS_METADATA_SIZE;
	long long *list, start_bytes;
	int compressed_size, i, list_size = meta_blocks * sizeof(long long);
	unsigned short c_byte;
	char cbuffer[(SQUASHFS_METADATA_SIZE << 2) + 2];
	
#ifdef SQUASHFS_TRACE
	long long obytes = bytes;
	long long olength = length;
#endif

	list = malloc(list_size);
	if(list == NULL)
		MEM_ERROR();

	for(i = 0; i < meta_blocks; i++) {
		int avail_bytes = length > SQUASHFS_METADATA_SIZE ?
			SQUASHFS_METADATA_SIZE : length;
		c_byte = mangle(cbuffer + BLOCK_OFFSET, buffer + i *
			SQUASHFS_METADATA_SIZE , avail_bytes,
			SQUASHFS_METADATA_SIZE, uncompressed, 0);
		SQUASHFS_SWAP_SHORTS(&c_byte, cbuffer, 1);
		list[i] = bytes;
		compressed_size = SQUASHFS_COMPRESSED_SIZE(c_byte) +
			BLOCK_OFFSET;
		TRACE("block %d @ 0x%llx, compressed size %d\n", i, bytes,
			compressed_size);
		write_destination(fd, bytes, compressed_size, cbuffer);
		bytes += compressed_size;
		total_bytes += avail_bytes;
		length -= avail_bytes;
	}

	start_bytes = bytes;
	if(length2) {
		write_destination(fd, bytes, length2, buffer2);
		bytes += length2;
		total_bytes += length2;
	}
		
	SQUASHFS_INSWAP_LONG_LONGS(list, meta_blocks);
	write_destination(fd, bytes, list_size, list);
	bytes += list_size;
	total_bytes += list_size;

	TRACE("generic_write_table: total uncompressed %lld compressed %lld\n",
		olength, bytes - obytes);

	free(list);

	return start_bytes;
}


static long long write_fragment_table()
{
	long long frag_bytes = SQUASHFS_FRAGMENT_BYTES(fragments);
	unsigned int i;

	TRACE("write_fragment_table: fragments %u, frag_bytes %d\n", fragments,
		frag_bytes);
	for(i = 0; i < fragments; i++) {
		TRACE("write_fragment_table: fragment %u, start_block 0x%llx, "
			"size %d\n", i, fragment_table[i].start_block,
			fragment_table[i].size);
		SQUASHFS_INSWAP_FRAGMENT_ENTRY(&fragment_table[i]);
	}

	return generic_write_table(frag_bytes, fragment_table, 0, NULL, noF);
}


char read_from_file_buffer[SQUASHFS_FILE_MAX_SIZE];
static char *read_from_disk(long long start, unsigned int avail_bytes)
{
	int res;

	res = read_fs_bytes(fd, start, avail_bytes, read_from_file_buffer);
	if(res == 0)
		return NULL;

	return read_from_file_buffer;
}


char read_from_file_buffer2[SQUASHFS_FILE_MAX_SIZE];
static char *read_from_disk2(long long start, unsigned int avail_bytes)
{
	int res;

	res = read_fs_bytes(fd, start, avail_bytes, read_from_file_buffer2);
	if(res == 0)
		return NULL;

	return read_from_file_buffer2;
}


/*
 * Compute 16 bit BSD checksum over the data
 */
unsigned short get_checksum(char *buff, int bytes, unsigned short chksum)
{
	unsigned char *b = (unsigned char *) buff;

	while(bytes --) {
		chksum = (chksum & 1) ? (chksum >> 1) | 0x8000 : chksum >> 1;
		chksum += *b++;
	}

	return chksum;
}


static unsigned short get_checksum_disk(long long start, long long l,
	unsigned int *blocks)
{
	unsigned short chksum = 0;
	unsigned int bytes;
	struct file_buffer *write_buffer;
	int i;

	for(i = 0; l; i++)  {
		bytes = SQUASHFS_COMPRESSED_SIZE_BLOCK(blocks[i]);
		if(bytes == 0) /* sparse block */
			continue;
		write_buffer = cache_lookup(bwriter_buffer, start);
		if(write_buffer) {
			chksum = get_checksum(write_buffer->data, bytes,
				chksum);
			cache_block_put(write_buffer);
		} else {
			void *data = read_from_disk(start, bytes);
			if(data == NULL) {	
				ERROR("Failed to checksum data from output"
					" filesystem\n");
				BAD_ERROR("Output filesystem corrupted?\n");
			}

			chksum = get_checksum(data, bytes, chksum);
		}

		l -= bytes;
		start += bytes;
	}

	return chksum;
}


unsigned short get_checksum_mem(char *buff, int bytes)
{
	return get_checksum(buff, bytes, 0);
}


static int block_hash(int size, int blocks)
{
	return ((size << 10) & 0xffc00) | (blocks & 0x3ff);
}


void add_file(long long start, long long file_size, long long file_bytes,
	unsigned int *block_listp, int blocks, unsigned int fragment,
	int offset, int bytes)
{
	struct fragment *frg;
	unsigned int *block_list = block_listp;
	struct file_info *dupl_ptr;
	struct append_file *append_file;
	struct file_info *file;
	int blocks_dup = FALSE, frag_dup = FALSE;
	int bl_hash = 0;

	if(!duplicate_checking || file_size == 0)
		return;

	if(blocks) {
		bl_hash = block_hash(block_list[0], blocks);
		dupl_ptr = dupl_block[bl_hash];

		for(; dupl_ptr; dupl_ptr = dupl_ptr->block_next) {
			if(start == dupl_ptr->start)
				break;
		}

		if(dupl_ptr) {
			/* Our blocks have already been added. If we don't
			 * have a fragment, then we've finished checking  */
			if(fragment == SQUASHFS_INVALID_FRAG)
				return;

			/* This entry probably created both the blocks and
			 * the tail-end fragment, and so check for that */
			if((fragment == dupl_ptr->fragment->index) && (offset == dupl_ptr->fragment->offset) && (bytes == dupl_ptr->fragment->size))
				return;

			/* Remember our blocks are duplicate, and continue
			 * looking for the tail-end fragment */
			blocks_dup = TRUE;
		}
	}

	if(fragment != SQUASHFS_INVALID_FRAG) {
		dupl_ptr = dupl_frag[bytes];

		for(; dupl_ptr; dupl_ptr = dupl_ptr->frag_next)
			if((fragment == dupl_ptr->fragment->index) && (offset == dupl_ptr->fragment->offset) && (bytes == dupl_ptr->fragment->size))
				break;

		if(dupl_ptr) {
			/* Our tail-end fragment entry has already been added.
			 * If there's no blocks or they're dup, then we're done here */
			if(blocks == 0 || blocks_dup)
				return;

			/* Remember our tail-end fragment entry is duplicate */
			frag_dup = TRUE;
		}
	}

	frg = malloc(sizeof(struct fragment));
	if(frg == NULL)
		MEM_ERROR();

	frg->index = fragment;
	frg->offset = offset;
	frg->size = bytes;

	file = add_non_dup(file_size, file_bytes, blocks, 0, block_list, start, frg, 0, 0,
		FALSE, FALSE, blocks_dup, frag_dup, bl_hash);

	if(fragment == SQUASHFS_INVALID_FRAG)
		return;

	append_file = malloc(sizeof(struct append_file));
	if(append_file == NULL)
		MEM_ERROR();

	append_file->file = file;
	append_file->next = file_mapping[fragment];
	file_mapping[fragment] = append_file;
}


static int pre_duplicate(long long file_size, struct inode_info *inode, struct file_buffer *buffer, int *bl_hash)
{
	struct file_info *dupl_ptr;
	long long fragment_size;
	int blocks;

	if(inode->no_fragments || (!inode->always_use_fragments && file_size >= block_size)) {
		blocks = (file_size + block_size - 1) >> block_log;
		fragment_size = 0;
	} else {
		blocks = file_size >> block_log;
		fragment_size = file_size & (block_size - 1);
	}

	/* Look for a possible duplicate set of blocks */
	if(blocks) {
		*bl_hash = block_hash(buffer->size, blocks);
		for(dupl_ptr = dupl_block[*bl_hash]; dupl_ptr; dupl_ptr = dupl_ptr->block_next)
			if(dupl_ptr->blocks == blocks && dupl_ptr->block_list[0] == buffer->c_byte)
				return TRUE;
	}

	/* Look for a possible duplicate fragment */
	if(fragment_size) {
		for(dupl_ptr = dupl_frag[fragment_size]; dupl_ptr; dupl_ptr = dupl_ptr->frag_next)
			if(dupl_ptr->fragment->size == fragment_size)
				return TRUE;
	}

	return FALSE;
}


static struct file_info *create_non_dup(long long file_size, long long bytes,
	unsigned int blocks, long long sparse, unsigned int *block_list,
	long long start,struct fragment *fragment,unsigned short checksum,
	unsigned short fragment_checksum, int checksum_flag,
	int checksum_frag_flag)
{
	struct file_info *dupl_ptr = malloc(sizeof(struct file_info));

	if(dupl_ptr == NULL)
		MEM_ERROR();

	dupl_ptr->file_size = file_size;
	dupl_ptr->bytes = bytes;
	dupl_ptr->blocks = blocks;
	dupl_ptr->sparse = sparse;
	dupl_ptr->block_list = block_list;
	dupl_ptr->start = start;
	dupl_ptr->fragment = fragment;
	dupl_ptr->checksum = checksum;
	dupl_ptr->fragment_checksum = fragment_checksum;
	dupl_ptr->have_frag_checksum = checksum_frag_flag;
	dupl_ptr->have_checksum = checksum_flag;
	dupl_ptr->block_next = NULL;
	dupl_ptr->frag_next = NULL;
	dupl_ptr->dup = NULL;

	return dupl_ptr;
}


static struct file_info *add_non_dup(long long file_size, long long bytes,
	unsigned int blocks, long long sparse, unsigned int *block_list,
	long long start,struct fragment *fragment,unsigned short checksum,
	unsigned short fragment_checksum, int checksum_flag,
	int checksum_frag_flag, int blocks_dup, int frag_dup, int bl_hash)
{
	struct file_info *dupl_ptr = malloc(sizeof(struct file_info));
	int fragment_size = fragment->size;

	if(dupl_ptr == NULL)
		MEM_ERROR();

	dupl_ptr->file_size = file_size;
	dupl_ptr->bytes = bytes;
	dupl_ptr->blocks = blocks;
	dupl_ptr->sparse = sparse;
	dupl_ptr->block_list = block_list;
	dupl_ptr->start = start;
	dupl_ptr->fragment = fragment;
	dupl_ptr->checksum = checksum;
	dupl_ptr->fragment_checksum = fragment_checksum;
	dupl_ptr->have_frag_checksum = checksum_frag_flag;
	dupl_ptr->have_checksum = checksum_flag;
	dupl_ptr->block_next = NULL;
	dupl_ptr->frag_next = NULL;
	dupl_ptr->dup = NULL;

	pthread_cleanup_push((void *) pthread_mutex_unlock, &dup_mutex);
        pthread_mutex_lock(&dup_mutex);

	if(blocks && !blocks_dup) {
		dupl_ptr->block_next = dupl_block[bl_hash];
		dupl_block[bl_hash] = dupl_ptr;
	}

	if(fragment_size && !frag_dup) {
		dupl_ptr->frag_next = dupl_frag[fragment_size];
		dupl_frag[fragment_size] = dupl_ptr;
	}

	dup_files ++;

	pthread_cleanup_pop(1);

	return dupl_ptr;
}


static struct file_info *frag_duplicate(struct file_buffer *file_buffer, int *duplicate)
{
	struct file_info *dupl_ptr;
	struct file_buffer *buffer;
	struct file_info *dupl_start = file_buffer->dupl_start;
	long long file_size = file_buffer->file_size;
	unsigned short checksum = file_buffer->checksum;
	int res;

	if(file_buffer->duplicate)
		dupl_ptr = dupl_start;
	else {
		for(dupl_ptr = dupl_frag[file_size]; dupl_ptr && dupl_ptr != dupl_start; dupl_ptr = dupl_ptr->frag_next) {
			if(file_size == dupl_ptr->fragment->size) {
				if(get_fragment_checksum(dupl_ptr) == checksum) {
					buffer = get_fragment(dupl_ptr->fragment);
					res = memcmp(file_buffer->data, buffer->data +
						dupl_ptr->fragment->offset, file_size);
					cache_block_put(buffer);
					if(res == 0)
						break;
				}
			}
		}

<<<<<<< HEAD
		if(!dupl_ptr || dupl_ptr == dupl_start) {
			*duplicate = FALSE;
			return NULL;
		}
=======
		if(!dupl_ptr || dupl_ptr == dupl_start)
			return NULL;
>>>>>>> 98662e38
	}

	if(dupl_ptr->file_size == file_size) {
		/* File only has a fragment, and so this is an exact match */
<<<<<<< HEAD
		TRACE("Found duplicate file, fragment %u, size %d, offset %d, "
=======
		TRACE("Found duplicate file, fragment %d, size %d, offset %d, "
>>>>>>> 98662e38
			"checksum 0x%x\n", dupl_ptr->fragment->index, file_size,
			dupl_ptr->fragment->offset, checksum);
		*duplicate = TRUE;
		return dupl_ptr;
	} else {
		struct dup_info *dup;

		/* File also has a block list.  Create a new file without
		 * a block_list, and link it to this file.  First check whether
		 * it is already there.
		 */
		if(dupl_ptr->dup) {
			*duplicate = TRUE;
			return dupl_ptr->dup->file;
		}

		dup = malloc(sizeof(struct dup_info));
		if(dup == NULL)
			MEM_ERROR();

		dup->file = create_non_dup(file_size, 0, 0, 0, NULL, 0, dupl_ptr->fragment, 0, checksum, TRUE, TRUE);
		dup->next = NULL;
		dupl_ptr->dup = dup;
		*duplicate = FALSE;
		return dup->file;
	}
}


static struct file_info *duplicate(int *dupf, int *block_dup, long long file_size, long long bytes,
	unsigned int *block_list, long long start, struct dir_ent *dir_ent,
	struct file_buffer *file_buffer, int blocks, long long sparse, int bl_hash)
{
	struct file_info *dupl_ptr, *block_dupl = NULL, *frag_dupl = NULL, *file;
	struct dup_info *dup;
	int frag_bytes = file_buffer ? file_buffer->size : 0;
	unsigned short fragment_checksum = file_buffer ?
		file_buffer->checksum : 0;
	unsigned short checksum = 0;
	char checksum_flag = FALSE;
	struct fragment *fragment;

	/* Look for a possible duplicate set of blocks */
	for(dupl_ptr = dupl_block[bl_hash]; dupl_ptr; dupl_ptr = dupl_ptr->block_next) {
		if(bytes == dupl_ptr->bytes && blocks == dupl_ptr->blocks) {
			long long target_start, dup_start = dupl_ptr->start;
			int block;

			/* Block list has same uncompressed size and same compressed size.
			 * Now check if each block compressed to the same size */
			if(memcmp(block_list, dupl_ptr->block_list, blocks *
					sizeof(unsigned int)) != 0)
				continue;

			/* Now get the checksums and compare */
			if(checksum_flag == FALSE) {
				checksum = get_checksum_disk(start, bytes, block_list);
				checksum_flag = TRUE;
			}

			if(!dupl_ptr->have_checksum) {
				dupl_ptr->checksum =
					get_checksum_disk(dupl_ptr->start,
					dupl_ptr->bytes, dupl_ptr->block_list);
				dupl_ptr->have_checksum = TRUE;
			}

			if(checksum != dupl_ptr->checksum)
				continue;

			/* Checksums match, so now we need to do a byte by byte comparison */
			target_start = start;
			for(block = 0; block < blocks; block ++) {
				int size = SQUASHFS_COMPRESSED_SIZE_BLOCK(block_list[block]);
				struct file_buffer *target_buffer = NULL;
				struct file_buffer *dup_buffer = NULL;
				char *target_data, *dup_data;
				int res;

				/* Sparse blocks obviously match */
				if(size == 0)
					continue;

				/* Get the block for our file.  This will be in
				 * the cache unless the cache wasn't large enough
				 * to hold the entire file, in which case the block
				 * will have been written to disk. */
				target_buffer = cache_lookup(bwriter_buffer, target_start);
				if(target_buffer)
					target_data = target_buffer->data;
				else {
					target_data = read_from_disk(target_start, size);
					if(target_data == NULL) {
						ERROR("Failed to read data from"
							" output filesystem\n");
						BAD_ERROR("Output filesystem"
							" corrupted?\n");
					}
				}

				/* Get the block for the other file.  This may still
				 * be in the cache (if it was written recently),
				 * otherwise it will have to be read back from disk */
				dup_buffer = cache_lookup(bwriter_buffer, dup_start);
				if(dup_buffer)
					dup_data = dup_buffer->data;
				else {
					dup_data = read_from_disk2(dup_start, size);
					if(dup_data == NULL) {
						ERROR("Failed to read data from"
							" output filesystem\n");
						BAD_ERROR("Output filesystem"
							" corrupted?\n");
					}
				}

				res = memcmp(target_data, dup_data, size);
				cache_block_put(target_buffer);
				cache_block_put(dup_buffer);
				if(res != 0)
					break;
				target_start += size;
				dup_start += size;
			}

			if(block != blocks)
				continue;

			/* Yes, the block list matches.  We can use this, rather
			 * than writing an identical block list.
			 * If both it and us doesn't have a tail-end fragment, then we're
			 * finished.  Return the duplicate */
			if(!frag_bytes && !dupl_ptr->fragment->size) {
				*dupf = *block_dup = TRUE;
				return dupl_ptr;
			}

			/* We've got a tail-end fragment, and this file most likely
			 * has a matching tail-end fragment (i.e. it is a completely
			 * duplicate file).  So save time and have a look now.
			 */
			if(frag_bytes == dupl_ptr->fragment->size && fragment_checksum == get_fragment_checksum(dupl_ptr)) {
				/* Checksums match, so now we need to do a byte by byte comparison */
				struct file_buffer *frag_buffer = get_fragment(dupl_ptr->fragment);
				int res = memcmp(file_buffer->data, frag_buffer->data + dupl_ptr->fragment->offset, frag_bytes);

				cache_block_put(frag_buffer);

				if(res == 0) {
					/* Yes, the fragment matches.  We're now finished.
					 * Return the duplicate */
					*dupf = *block_dup = TRUE;
					return dupl_ptr;
				}
			}

			/* No, the fragment didn't match.  Remember the file with
			 * the matching blocks, and look for a matching fragment in
			 * the fragment list */
			block_dupl = dupl_ptr;
			break;
		}
	}

	/* Look for a possible duplicate fragment */
	if(frag_bytes) {
		for(dupl_ptr = dupl_frag[frag_bytes]; dupl_ptr; dupl_ptr = dupl_ptr->frag_next) {
			if(frag_bytes == dupl_ptr->fragment->size && fragment_checksum == get_fragment_checksum(dupl_ptr)) {
				/* Checksums match, so now we need to do a byte by byte comparison */
				struct file_buffer *frag_buffer = get_fragment(dupl_ptr->fragment);
				int res = memcmp(file_buffer->data, frag_buffer->data + dupl_ptr->fragment->offset, frag_bytes);

				cache_block_put(frag_buffer);

				if(res == 0) {
					/* Yes, the fragment matches.  This file may have
					 * a matching block list and fragment, in which case
					 * we're finished. */
					if(block_dupl && block_dupl->start == dupl_ptr->start) {
						*dupf = *block_dup = TRUE;
						return dupl_ptr;
					}

					/* Block list doesn't match.  We can construct a hybrid
					 * from these two partially matching files */
					frag_dupl = dupl_ptr;
					break;
				}
			}
		}
	}
<<<<<<< HEAD

	/* If we've got here, then we've either matched on nothing, or got a partial match.
	 * Matched on nothing is straightforward */
	if(!block_dupl && !frag_dupl) {
		*dupf = *block_dup = FALSE;
		fragment = get_and_fill_fragment(file_buffer, dir_ent, TRUE);

		return add_non_dup(file_size, bytes, blocks, sparse, block_list, start, fragment, checksum,
			fragment_checksum, checksum_flag, file_buffer != NULL, FALSE, FALSE, bl_hash);
	}

	/* At this point, we may have
	 * 1. A partially matching single file.  For example the file may contain
	 *    the block list we want, but, it has the wrong tail-end, or vice-versa,
	 * 2. A partially matching single file for another reason.  For example
	 *    it has the block list we want, and a tail-end, whereas we don't
	 *    have a tail-end.  Note the vice-versa situation doesn't appear here
	 *    (it is handled in frag_duplicate).
	 * 3. We have two partially matching files.  One has the block list we
	 *    want, and the other has the tail-end we want.
	 *
	 * Strictly speaking, a file which is constructed from one or two partial
	 * matches isn't a duplicate (of any single file), and it will be
	 * confusing to list it as such (using the -info option).  But a
	 * second and thereafter appearance of this combination *is* a
	 * duplicate of another file.  Some of this second and thereafter
	 * appearance is already handled above */

	if(block_dupl && (!frag_bytes || frag_dupl)) {
		/* This file won't be added to any hash list, because it is a complete
		 * duplicate, and it doesn't need extra data to be stored, e.g. part 2 & 3 above.
		 * So keep track of it by adding  it to a linked list.  Obviously check if it's
		 * already there first.
		 */
		for(dup = block_dupl->dup; dup; dup = dup->next)
			if((!frag_bytes && dup->frag == NULL) || (frag_bytes && dup->frag == frag_dupl))
				break;

		if(dup) {
			/* Found a matching file.  Return the duplicate */
			*dupf = *block_dup = TRUE;
			return dup->file;
		}
	}

	if(frag_dupl)
		fragment = frag_dupl->fragment;
	else
		fragment = get_and_fill_fragment(file_buffer, dir_ent, TRUE);

	if(block_dupl) {
		start = block_dupl->start;
		block_list = block_dupl->block_list;
	}

	*dupf = FALSE;
	*block_dup = block_dupl != NULL;

=======

	/* If we've got here, then we've either matched on nothing, or got a partial match.
	 * Matched on nothing is straightforward */
	if(!block_dupl && !frag_dupl) {
		*dupf = *block_dup = FALSE;
		fragment = get_and_fill_fragment(file_buffer, dir_ent, TRUE);

		return add_non_dup(file_size, bytes, blocks, sparse, block_list, start, fragment, checksum,
			fragment_checksum, checksum_flag, file_buffer != NULL, FALSE, FALSE, bl_hash);
	}

	/* At this point, we may have
	 * 1. A partially matching single file.  For example the file may contain
	 *    the block list we want, but, it has the wrong tail-end, or vice-versa,
	 * 2. A partially matching single file for another reason.  For example
	 *    it has the block list we want, and a tail-end, whereas we don't
	 *    have a tail-end.  Note the vice-versa situation doesn't appear here
	 *    (it is handled in frag_duplicate).
	 * 3. We have two partially matching files.  One has the block list we
	 *    want, and the other has the tail-end we want.
	 *
	 * Strictly speaking, a file which is constructed from one or two partial
	 * matches isn't a duplicate (of any single file), and it will be
	 * confusing to list it as such (using the -info option).  But a
	 * second and thereafter appearance of this combination *is* a
	 * duplicate of another file.  Some of this second and thereafter
	 * appearance is already handled above */

	if(block_dupl && (!frag_bytes || frag_dupl)) {
		/* This file won't be added to any hash list, because it is a complete
		 * duplicate, and it doesn't need extra data to be stored, e.g. part 2 & 3 above.
		 * So keep track of it by adding  it to a linked list.  Obviously check if it's
		 * already there first.
		 */
		for(dup = block_dupl->dup; dup; dup = dup->next)
			if((!frag_bytes && dup->frag == NULL) || (frag_bytes && dup->frag == frag_dupl))
				break;

		if(dup) {
			/* Found a matching file.  Return the duplicate */
			*dupf = *block_dup = TRUE;
			return dup->file;
		}
	}

	if(frag_dupl)
		fragment = frag_dupl->fragment;
	else
		fragment = get_and_fill_fragment(file_buffer, dir_ent, TRUE);

	if(block_dupl) {
		start = block_dupl->start;
		block_list = block_dupl->block_list;
	}

	*dupf = FALSE;
	*block_dup = block_dupl != NULL;

>>>>>>> 98662e38
	file = create_non_dup(file_size, bytes, blocks, sparse, block_list, start, fragment, checksum,
		fragment_checksum, checksum_flag, file_buffer != NULL);

	if(!block_dupl || (frag_bytes && !frag_dupl)) {
		/* Partial duplicate, had to store some extra data for this file,
		 * either a block list, or a fragment */
		pthread_cleanup_push((void *) pthread_mutex_unlock, &dup_mutex);
		pthread_mutex_lock(&dup_mutex);

		if(!block_dupl) {
			file->block_next = dupl_block[bl_hash];
			dupl_block[bl_hash] = file;
		}

		if(frag_bytes && !frag_dupl) {
			file->frag_next = dupl_frag[frag_bytes];
			dupl_frag[frag_bytes] = file;
		}

		dup_files ++;

		pthread_cleanup_pop(1);
	} else {
		dup = malloc(sizeof(struct dup_info));
		if(dup == NULL)
			MEM_ERROR();

		dup->frag = frag_dupl;
		dup->file = file;
		dup->next = block_dupl->dup;
		block_dupl->dup = dup;
	}

	return file;
}


static void *writer(void *arg)
{
	while(1) {
		struct file_buffer *file_buffer = queue_get(to_writer);
		off_t off;

		if(file_buffer == NULL) {
			queue_put(from_writer, NULL);
			continue;
		}

		off = file_buffer->block;

		pthread_cleanup_push((void *) pthread_mutex_unlock, &pos_mutex);
		pthread_mutex_lock(&pos_mutex);

		if(lseek(fd, start_offset + off, SEEK_SET) == -1) {
			ERROR("writer: Lseek on destination failed because "
				"%s, offset=0x%llx\n", strerror(errno), start_offset + off);
			BAD_ERROR("Probably out of space on output "
				"%s\n", block_device ? "block device" :
				"filesystem");
		}

		if(write_bytes(fd, file_buffer->data,
				file_buffer->size) == -1)
			BAD_ERROR("Failed to write to output %s\n",
				block_device ? "block device" : "filesystem");

		pthread_cleanup_pop(1);

		cache_block_put(file_buffer);
	}
}


static int all_zero(struct file_buffer *file_buffer)
{
	int i;
	long entries = file_buffer->size / sizeof(long);
	long *p = (long *) file_buffer->data;

	for(i = 0; i < entries && p[i] == 0; i++);

	if(i == entries) {
		for(i = file_buffer->size & ~(sizeof(long) - 1);
			i < file_buffer->size && file_buffer->data[i] == 0;
			i++);

		return i == file_buffer->size;
	}

	return 0;
}


static void *deflator(void *arg)
{
	struct file_buffer *write_buffer = cache_get_nohash(bwriter_buffer);
	void *stream = NULL;
	int res;

	res = compressor_init(comp, &stream, block_size, 1);
	if(res)
		BAD_ERROR("deflator:: compressor_init failed\n");

	while(1) {
		struct file_buffer *file_buffer = queue_get(to_deflate);

		if(sparse_files && all_zero(file_buffer)) { 
			file_buffer->c_byte = 0;
			seq_queue_put(to_main, file_buffer);
		} else {
			write_buffer->c_byte = mangle2(stream,
				write_buffer->data, file_buffer->data,
				file_buffer->size, block_size,
				file_buffer->noD, 1);
			write_buffer->sequence = file_buffer->sequence;
			write_buffer->file_size = file_buffer->file_size;
			write_buffer->block = file_buffer->block;
			write_buffer->size = SQUASHFS_COMPRESSED_SIZE_BLOCK
				(write_buffer->c_byte);
			write_buffer->fragment = FALSE;
			write_buffer->error = FALSE;
			cache_block_put(file_buffer);
			seq_queue_put(to_main, write_buffer);
			write_buffer = cache_get_nohash(bwriter_buffer);
		}
	}
}


static void *frag_deflator(void *arg)
{
	void *stream = NULL;
	int res;

	res = compressor_init(comp, &stream, block_size, 1);
	if(res)
		BAD_ERROR("frag_deflator:: compressor_init failed\n");

	pthread_cleanup_push((void *) pthread_mutex_unlock, &fragment_mutex);

	while(1) {
		int c_byte, compressed_size;
		struct file_buffer *file_buffer = queue_get(to_frag);
		struct file_buffer *write_buffer =
			cache_get(fwriter_buffer, file_buffer->block);

		c_byte = mangle2(stream, write_buffer->data, file_buffer->data,
			file_buffer->size, block_size, noF, 1);
		compressed_size = SQUASHFS_COMPRESSED_SIZE_BLOCK(c_byte);
		write_buffer->size = compressed_size;
		pthread_mutex_lock(&fragment_mutex);
		if(fragments_locked == FALSE) {
			fragment_table[file_buffer->block].size = c_byte;
			fragment_table[file_buffer->block].start_block = bytes;
			write_buffer->block = bytes;
			bytes += compressed_size;
			fragments_outstanding --;
			queue_put(to_writer, write_buffer);
			log_fragment(file_buffer->block, fragment_table[file_buffer->block].start_block);
			pthread_mutex_unlock(&fragment_mutex);
			TRACE("Writing fragment %lld, uncompressed size %d, "
				"compressed size %d\n", file_buffer->block,
				file_buffer->size, compressed_size);
		} else {
				add_pending_fragment(write_buffer, c_byte,
					file_buffer->block);
				pthread_mutex_unlock(&fragment_mutex);
		}
		cache_block_put(file_buffer);
	}

	pthread_cleanup_pop(0);
}


static void *frag_order_deflator(void *arg)
{
	void *stream = NULL;
	int res;

	res = compressor_init(comp, &stream, block_size, 1);
	if(res)
		BAD_ERROR("frag_deflator:: compressor_init failed\n");

	while(1) {
		int c_byte;
		struct file_buffer *file_buffer = queue_get(to_frag);
		struct file_buffer *write_buffer =
			cache_get(fwriter_buffer, file_buffer->block);

		c_byte = mangle2(stream, write_buffer->data, file_buffer->data,
			file_buffer->size, block_size, noF, 1);
		write_buffer->block = file_buffer->block;
		write_buffer->sequence = file_buffer->sequence;
		write_buffer->size = c_byte;
		write_buffer->fragment = FALSE;
		seq_queue_put(to_order, write_buffer);
		TRACE("Writing fragment %lld, uncompressed size %d, "
			"compressed size %d\n", file_buffer->block,
			file_buffer->size, SQUASHFS_COMPRESSED_SIZE_BLOCK(c_byte));
		cache_block_put(file_buffer);
	}
}


static void *frag_orderer(void *arg)
{
	pthread_cleanup_push((void *) pthread_mutex_unlock, &fragment_mutex);

	while(1) {
		struct file_buffer *write_buffer = seq_queue_get(to_order);
		int block = write_buffer->block;

		pthread_mutex_lock(&fragment_mutex);
		fragment_table[block].size = write_buffer->size;
		fragment_table[block].start_block = bytes;
		write_buffer->block = bytes;
		bytes += SQUASHFS_COMPRESSED_SIZE_BLOCK(write_buffer->size);
		write_buffer->size = SQUASHFS_COMPRESSED_SIZE_BLOCK(write_buffer->size);
		fragments_outstanding --;
		log_fragment(block, write_buffer->block);
		queue_put(to_writer, write_buffer);
		pthread_cond_signal(&fragment_waiting);
		pthread_mutex_unlock(&fragment_mutex);
	}

	pthread_cleanup_pop(0);
}


static struct file_buffer *get_file_buffer()
{
	struct file_buffer *file_buffer = seq_queue_get(to_main);

	return file_buffer;
}


static struct file_info *write_file_empty(struct dir_ent *dir_ent,
	struct file_buffer *file_buffer, int *duplicate_file)
{
	file_count ++;
	*duplicate_file = FALSE;
	cache_block_put(file_buffer);
	return create_non_dup(0, 0, 0, 0, NULL, 0, &empty_fragment, 0, 0, FALSE, FALSE);
}


static struct file_info *write_file_frag(struct dir_ent *dir_ent,
	struct file_buffer *file_buffer, int *duplicate_file)
{
	int size = file_buffer->file_size;
	struct fragment *fragment;
	unsigned short checksum = file_buffer->checksum;
	struct file_info *file;

	file = frag_duplicate(file_buffer, duplicate_file);
	if(!file) {
		fragment = get_and_fill_fragment(file_buffer, dir_ent, FALSE);

		if(duplicate_checking)
			file = add_non_dup(size, 0, 0, 0, NULL, 0, fragment, 0, checksum,
				TRUE, TRUE, FALSE, FALSE, 0);
		else
			file = create_non_dup(size, 0, 0, 0, NULL, 0, fragment, 0, checksum,
				TRUE, TRUE);
	}

	cache_block_put(file_buffer);

	total_bytes += size;
	file_count ++;

	inc_progress_bar();

	return file;
}


static void log_file(struct dir_ent *dir_ent, long long start)
{
	if(logging && start)
		fprintf(log_fd, "%s, %lld\n", pathname(dir_ent), start);
}


static struct file_info *write_file_process(int *status, struct dir_ent *dir_ent,
	struct file_buffer *read_buffer, int *duplicate_file)
{
	long long read_size, file_bytes, start;
	struct fragment *fragment;
	unsigned int *block_list = NULL;
	int block = 0;
	long long sparse = 0;
	struct file_buffer *fragment_buffer = NULL;
	struct file_info *file;

	*duplicate_file = FALSE;

	if(reproducible)
		ensure_fragments_flushed();
	else
		lock_fragments();

	file_bytes = 0;
	start = bytes;
	while (1) {
		read_size = read_buffer->file_size;
		if(read_buffer->fragment) {
			fragment_buffer = read_buffer;
			if(block == 0)
				start=0;
		} else {
			block_list = realloc(block_list, (block + 1) *
				sizeof(unsigned int));
			if(block_list == NULL)
				MEM_ERROR();
			block_list[block ++] = read_buffer->c_byte;
			if(read_buffer->c_byte) {
				read_buffer->block = bytes;
				bytes += read_buffer->size;
				cache_hash(read_buffer, read_buffer->block);
				file_bytes += read_buffer->size;
				queue_put(to_writer, read_buffer);
			} else {
				sparse += read_buffer->size;
				cache_block_put(read_buffer);
			}
		}
		inc_progress_bar();

		if(read_size != -1)
			break;

		read_buffer = get_file_buffer();
		if(read_buffer->error)
			goto read_err;
	}

	if(!reproducible)
		unlock_fragments();

	fragment = get_and_fill_fragment(fragment_buffer, dir_ent, block != 0);

	if(duplicate_checking) {
		int bl_hash = block ? block_hash(block_list[0], block) : 0;

		file = add_non_dup(read_size, file_bytes, block, sparse, block_list, start, fragment,
			0, fragment_buffer ? fragment_buffer->checksum : 0,
			FALSE, TRUE, FALSE, FALSE, bl_hash);
	} else
		file = create_non_dup(read_size, file_bytes, block, sparse, block_list, start, fragment,
			0, fragment_buffer ? fragment_buffer->checksum : 0,
			FALSE, TRUE);

	cache_block_put(fragment_buffer);
	file_count ++;
	total_bytes += read_size;

	log_file(dir_ent, start);

	*status = 0;
	return file;

read_err:
	dec_progress_bar(block);
	*status = read_buffer->error;
	bytes = start;
	if(!block_device) {
		int res;

		queue_put(to_writer, NULL);
		if(queue_get(from_writer) != 0)
			EXIT_MKSQUASHFS();
		res = ftruncate(fd, bytes);
		if(res != 0)
			BAD_ERROR("Failed to truncate dest file because %s\n",
				strerror(errno));
	}
	if(!reproducible)
		unlock_fragments();
	free(block_list);
	cache_block_put(read_buffer);
	return NULL;
}


static struct file_info *write_file_blocks_dup(int *status, struct dir_ent *dir_ent,
	struct file_buffer *read_buffer, int *duplicate_file, int bl_hash)
{
	int block, thresh;
	long long read_size = read_buffer->file_size;
	long long file_bytes, start;
	int blocks = (read_size + block_size - 1) >> block_log;
	unsigned int *block_list;
	struct file_buffer **buffer_list;
	long long sparse = 0;
	struct file_buffer *fragment_buffer = NULL;
	struct file_info *file;
	int block_dup;

	block_list = malloc(blocks * sizeof(unsigned int));
	if(block_list == NULL)
		MEM_ERROR();

	buffer_list = malloc(blocks * sizeof(struct file_buffer *));
	if(buffer_list == NULL)
		MEM_ERROR();

	if(reproducible)
		ensure_fragments_flushed();
	else
		lock_fragments();

	file_bytes = 0;
	start = bytes;
	thresh = blocks > bwriter_size ? blocks - bwriter_size : 0;

	for(block = 0; block < blocks;) {
		if(read_buffer->fragment) {
			block_list[block] = 0;
			buffer_list[block] = NULL;
			fragment_buffer = read_buffer;
			blocks = read_size >> block_log;
		} else {
			block_list[block] = read_buffer->c_byte;

			if(read_buffer->c_byte) {
				read_buffer->block = bytes;
				bytes += read_buffer->size;
				file_bytes += read_buffer->size;
				cache_hash(read_buffer, read_buffer->block);
				if(block < thresh) {
					buffer_list[block] = NULL;
					queue_put(to_writer, read_buffer);
				} else
					buffer_list[block] = read_buffer;
			} else {
				buffer_list[block] = NULL;
				sparse += read_buffer->size;
				cache_block_put(read_buffer);
			}
		}
		inc_progress_bar();

		if(++block < blocks) {
			read_buffer = get_file_buffer();
			if(read_buffer->error)
				goto read_err;
		}
	}

	/*
	 * sparse count is needed to ensure squashfs correctly reports a
 	 * a smaller block count on stat calls to sparse files.  This is
 	 * to ensure intelligent applications like cp correctly handle the
 	 * file as a sparse file.  If the file in the original filesystem isn't
 	 * stored as a sparse file then still store it sparsely in squashfs, but
 	 * report it as non-sparse on stat calls to preserve semantics
 	 */
	if(sparse && (dir_ent->inode->buf.st_blocks << 9) >= read_size)
		sparse = 0;

	file = duplicate(duplicate_file, &block_dup, read_size, file_bytes, block_list,
		start, dir_ent, fragment_buffer, blocks, sparse, bl_hash);

	if(block_dup == FALSE) {
		for(block = thresh; block < blocks; block ++)
			if(buffer_list[block])
				queue_put(to_writer, buffer_list[block]);
	} else {
		for(block = thresh; block < blocks; block ++)
			cache_block_put(buffer_list[block]);
		bytes = start;
		if(thresh && !block_device) {
			int res;

			queue_put(to_writer, NULL);
			if(queue_get(from_writer) != 0)
				EXIT_MKSQUASHFS();
			res = ftruncate(fd, bytes);
			if(res != 0)
				BAD_ERROR("Failed to truncate dest file because"
					"  %s\n", strerror(errno));
		}
	}

	if(!reproducible)
		unlock_fragments();
	cache_block_put(fragment_buffer);
	free(buffer_list);
	file_count ++;
	total_bytes += read_size;

	if(block_dup == TRUE)
		free(block_list);
	else
		log_file(dir_ent, file->start);

	*status = 0;
	return file;

read_err:
	dec_progress_bar(block);
	*status = read_buffer->error;
	bytes = start;
	if(thresh && !block_device) {
		int res;

		queue_put(to_writer, NULL);
		if(queue_get(from_writer) != 0)
			EXIT_MKSQUASHFS();
		res = ftruncate(fd, bytes);
		if(res != 0)
			BAD_ERROR("Failed to truncate dest file because %s\n",
				strerror(errno));
	}
	if(!reproducible)
		unlock_fragments();
	for(blocks = thresh; blocks < block; blocks ++)
		cache_block_put(buffer_list[blocks]);
	free(buffer_list);
	free(block_list);
	cache_block_put(read_buffer);
	return NULL;
}


static struct file_info *write_file_blocks(int *status, struct dir_ent *dir_ent,
	struct file_buffer *read_buffer, int *dup)
{
	long long read_size = read_buffer->file_size;
	long long file_bytes, start;
	struct fragment *fragment;
	unsigned int *block_list;
	int block;
	int blocks = (read_size + block_size - 1) >> block_log;
	long long sparse = 0;
	struct file_buffer *fragment_buffer = NULL;
	struct file_info *file;
	int bl_hash = 0;

	if(pre_duplicate(read_size, dir_ent->inode, read_buffer, &bl_hash))
		return write_file_blocks_dup(status, dir_ent, read_buffer, dup, bl_hash);

	*dup = FALSE;

	block_list = malloc(blocks * sizeof(unsigned int));
	if(block_list == NULL)
		MEM_ERROR();

	if(reproducible)
		ensure_fragments_flushed();
	else
		lock_fragments();

	file_bytes = 0;
	start = bytes;
	for(block = 0; block < blocks;) {
		if(read_buffer->fragment) {
			block_list[block] = 0;
			fragment_buffer = read_buffer;
			blocks = read_size >> block_log;
		} else {
			block_list[block] = read_buffer->c_byte;
			if(read_buffer->c_byte) {
				read_buffer->block = bytes;
				bytes += read_buffer->size;
				cache_hash(read_buffer, read_buffer->block);
				file_bytes += read_buffer->size;
				queue_put(to_writer, read_buffer);
			} else {
				sparse += read_buffer->size;
				cache_block_put(read_buffer);
			}
		}
		inc_progress_bar();

		if(++block < blocks) {
			read_buffer = get_file_buffer();
			if(read_buffer->error)
				goto read_err;
		}
	}

	/*
	 * sparse count is needed to ensure squashfs correctly reports a
 	 * a smaller block count on stat calls to sparse files.  This is
 	 * to ensure intelligent applications like cp correctly handle the
 	 * file as a sparse file.  If the file in the original filesystem isn't
 	 * stored as a sparse file then still store it sparsely in squashfs, but
 	 * report it as non-sparse on stat calls to preserve semantics
 	 */
	if(sparse && (dir_ent->inode->buf.st_blocks << 9) >= read_size)
		sparse = 0;

	if(!reproducible)
		unlock_fragments();

	fragment = get_and_fill_fragment(fragment_buffer, dir_ent, TRUE);

	if(duplicate_checking)
		file = add_non_dup(read_size, file_bytes, blocks, sparse, block_list,
			start, fragment, 0, fragment_buffer ? fragment_buffer->checksum : 0,
			FALSE, TRUE, FALSE, FALSE, bl_hash);
	else
		file = create_non_dup(read_size, file_bytes, blocks, sparse, block_list, start, fragment,
			0, fragment_buffer ? fragment_buffer->checksum : 0, FALSE, TRUE);

	cache_block_put(fragment_buffer);
	file_count ++;
	total_bytes += read_size;

	log_file(dir_ent, start);

	*status = 0;
	return file;

read_err:
	dec_progress_bar(block);
	*status = read_buffer->error;
	bytes = start;
	if(!block_device) {
		int res;

		queue_put(to_writer, NULL);
		if(queue_get(from_writer) != 0)
			EXIT_MKSQUASHFS();
		res = ftruncate(fd, bytes);
		if(res != 0)
			BAD_ERROR("Failed to truncate dest file because %s\n",
				strerror(errno));
	}
	if(!reproducible)
		unlock_fragments();
	free(block_list);
	cache_block_put(read_buffer);
	return NULL;
}


struct file_info *write_file(struct dir_ent *dir, int *dup)
{
	int status;
	struct file_buffer *read_buffer;
	struct file_info *file;

again:
	read_buffer = get_file_buffer();
	status = read_buffer->error;

	if(status)
		cache_block_put(read_buffer);
	else if(read_buffer->file_size == -1)
		file = write_file_process(&status, dir, read_buffer, dup);
	else if(read_buffer->file_size == 0)
		file = write_file_empty(dir, read_buffer, dup);
	else if(read_buffer->fragment && read_buffer->c_byte)
		file = write_file_frag(dir, read_buffer, dup);
	else
		file = write_file_blocks(&status, dir, read_buffer, dup);

	if(status == 2) {
		ERROR("File %s changed size while reading filesystem, "
			"attempting to re-read\n", pathname(dir));
		goto again;
	} else if(status == 1) {
		ERROR_START("Failed to read file %s", pathname(dir));
		ERROR_EXIT(", creating empty file\n");
		file = write_file_empty(dir, NULL, dup);
	}

	return file;
}


#define BUFF_SIZE 512
char *name;
static char *basename_r();

static char *getbase(char *pathname)
{
	static char *b_buffer = NULL;
	static int b_size = BUFF_SIZE;
	char *result;

	if(b_buffer == NULL) {
		b_buffer = malloc(b_size);
		if(b_buffer == NULL)
			MEM_ERROR();
	}

	while(1) {
		if(*pathname != '/') {
			result = getcwd(b_buffer, b_size);
			if(result == NULL && errno != ERANGE)
				BAD_ERROR("Getcwd failed in getbase\n");

			/* enough room for pathname + "/" + '\0' terminator? */
			if(result && strlen(pathname) + 2 <=
						b_size - strlen(b_buffer)) {
				strcat(strcat(b_buffer, "/"), pathname);
				break;
			}
		} else if(strlen(pathname) < b_size) {
			strcpy(b_buffer, pathname);
			break;
		}

		/* Buffer not large enough, realloc and try again */
		b_buffer = realloc(b_buffer, b_size += BUFF_SIZE);
		if(b_buffer == NULL)
			MEM_ERROR();
	}

	name = b_buffer;
	if(((result = basename_r()) == NULL) || (strcmp(result, "..") == 0))
		return NULL;
	else
		return result;
}


static char *basename_r()
{
	char *s;
	char *p;
	int n = 1;

	for(;;) {
		s = name;
		if(*name == '\0')
			return NULL;
		if(*name != '/') {
			while(*name != '\0' && *name != '/') name++;
			n = name - s;
		}
		while(*name == '/') name++;
		if(strncmp(s, ".", n) == 0)
			continue;
		if((*name == '\0') || (strncmp(s, "..", n) == 0) ||
				((p = basename_r()) == NULL)) {
			s[n] = '\0';
			return s;
		}
		if(strcmp(p, "..") == 0)
			continue;
		return p;
	}
}


static inline void dec_nlink_inode(struct dir_ent *dir_ent)
{
	if(dir_ent->inode == NULL || dir_ent->inode->root_entry)
		return;

	if(dir_ent->inode->nlink == 1) {
		/* Delete this inode, as the last or only reference
		 * to it is going away */
		struct stat *buf = &dir_ent->inode->buf;
		int ino_hash = INODE_HASH(buf->st_dev, buf->st_ino);
		struct inode_info *inode = inode_info[ino_hash];
		struct inode_info *prev = NULL;

		while(inode && inode != dir_ent->inode) {
			prev = inode;
			inode = inode->next;
		}

		if(inode) {
			if(prev)
				prev->next = inode->next;
			else
				inode_info[ino_hash] = inode->next;
		}

		/* Decrement the progress bar */
		if((buf->st_mode & S_IFMT) == S_IFREG)
			progress_bar_size(-((buf->st_size + block_size - 1)
								 >> block_log));

		free(dir_ent->inode);
		dir_ent->inode = NULL;
	} else
		dir_ent->inode->nlink --;
}


static struct inode_info *lookup_inode3(struct stat *buf, struct pseudo_dev *pseudo,
	char *symlink, int bytes)
{
	int ino_hash = INODE_HASH(buf->st_dev, buf->st_ino);
	struct inode_info *inode;

	/*
	 * Look-up inode in hash table, if it already exists we have a
	 * hardlink, so increment the nlink count and return it.
	 * Don't do the look-up for directories because Unix/Linux doesn't
	 * allow hard-links to directories.
	 */
	if ((buf->st_mode & S_IFMT) != S_IFDIR && !no_hardlinks) {
		for(inode = inode_info[ino_hash]; inode; inode = inode->next) {
			if(memcmp(buf, &inode->buf, sizeof(struct stat)) == 0) {
				inode->nlink ++;
				return inode;
			}
		}
	}

	if((buf->st_mode & S_IFMT) == S_IFREG)
		progress_bar_size((buf->st_size + block_size - 1)
							 >> block_log);

	inode = malloc(sizeof(struct inode_info) + bytes);
	if(inode == NULL)
		MEM_ERROR();

	if(bytes)
		memcpy(&inode->symlink, symlink, bytes);
	memcpy(&inode->buf, buf, sizeof(struct stat));
	inode->read = FALSE;
	inode->root_entry = FALSE;
	inode->pseudo = pseudo;
	inode->inode = SQUASHFS_INVALID_BLK;
	inode->nlink = 1;
	inode->inode_number = 0;
	inode->dummy_root_dir = FALSE;
	inode->tarfile = FALSE;

	/*
	 * Copy filesystem wide defaults into inode, these filesystem
	 * wide defaults may be altered on an individual inode basis by
	 * user specified actions
	 *
	*/
	inode->no_fragments = no_fragments;
	inode->always_use_fragments = always_use_fragments;
	inode->noD = noD;
	inode->noF = noF;

	inode->next = inode_info[ino_hash];
	inode_info[ino_hash] = inode;

	return inode;
}


static struct inode_info *lookup_inode2(struct stat *buf, struct pseudo_dev *pseudo)
{
	return lookup_inode3(buf, pseudo, NULL, 0);
}


struct inode_info *lookup_inode(struct stat *buf)
{
	return lookup_inode2(buf, NULL);
}


static inline void alloc_inode_no(struct inode_info *inode, unsigned int use_this)
{
	if (inode->inode_number == 0) {
		inode->inode_number = use_this ? : inode_no ++;
	}
}


struct dir_info *create_dir(char *pathname, char *subpath, int depth)
{
	struct dir_info *dir;

	dir = malloc(sizeof(struct dir_info));
	if(dir == NULL)
		MEM_ERROR();

	dir->pathname = strdup(pathname);
	dir->subpath = strdup(subpath);
	dir->count = 0;
	dir->directory_count = 0;
	dir->dir_is_ldir = TRUE;
	dir->list = NULL;
	dir->depth = depth;
	dir->excluded = 0;

	return dir;
}


struct dir_ent *lookup_name(struct dir_info *dir, char *name)
{
	struct dir_ent *dir_ent = dir->list;

	for(; dir_ent && strcmp(dir_ent->name, name) != 0;
					dir_ent = dir_ent->next);

	return dir_ent;
}


struct dir_ent *create_dir_entry(char *name, char *source_name,
	char *nonstandard_pathname, struct dir_info *dir)
{
	struct dir_ent *dir_ent = malloc(sizeof(struct dir_ent));
	if(dir_ent == NULL)
		MEM_ERROR();

	dir_ent->name = name;
	dir_ent->source_name = source_name;
	dir_ent->nonstandard_pathname = nonstandard_pathname;
	dir_ent->our_dir = dir;
	dir_ent->inode = NULL;
	dir_ent->next = NULL;

	return dir_ent;
}


void add_dir_entry(struct dir_ent *dir_ent, struct dir_info *sub_dir,
	struct inode_info *inode_info)
{
	struct dir_info *dir = dir_ent->our_dir;

	if(sub_dir)
		sub_dir->dir_ent = dir_ent;
	dir_ent->inode = inode_info;
	dir_ent->dir = sub_dir;

	dir_ent->next = dir->list;
	dir->list = dir_ent;
	dir->count++;
}


static inline void add_dir_entry2(char *name, char *source_name,
	char *nonstandard_pathname, struct dir_info *sub_dir,
	struct inode_info *inode_info, struct dir_info *dir)
{
	struct dir_ent *dir_ent = create_dir_entry(name, source_name,
		nonstandard_pathname, dir);


	add_dir_entry(dir_ent, sub_dir, inode_info);
}


void free_dir_entry(struct dir_ent *dir_ent)
{
	if(dir_ent->name)
		free(dir_ent->name);

	if(dir_ent->source_name)
		free(dir_ent->source_name);

	if(dir_ent->nonstandard_pathname)
		free(dir_ent->nonstandard_pathname);

	/* if this entry has been associated with an inode, then we need
	 * to update the inode nlink count */
	dec_nlink_inode(dir_ent);

	free(dir_ent);
}


static inline void add_excluded(struct dir_info *dir)
{
	dir->excluded ++;
}


squashfs_inode do_directory_scans(struct dir_ent *dir_ent, int progress)
{
	squashfs_inode inode;
	struct pseudo *pseudo = get_pseudo();

	/*
	 * Process most actions and any pseudo files
	 */

	/* if there's a root pseudo definition skip it, it will have already
	 * been handled if no sources specified on command line.
	 * If sources have been specified, then just ignore it, as sources
	 * on the command line take precedence.
	 */
	if(pseudo != NULL && pseudo->names == 1 && strcmp(pseudo->name[0].name, "/") == 0)
		pseudo = pseudo->name[0].pseudo;

	if(actions() || get_pseudo())
		dir_scan2(root_dir, pseudo);

	/*
	 * Process move actions
	 */
	if(move_actions()) {
		dir_scan3(root_dir);
		do_move_actions();
	}

	/*
	 * Process prune actions
	 */
	if(prune_actions()) {
		dir_scan4(root_dir, TRUE);
		dir_scan4(root_dir, FALSE);
	}

	/*
	 * Process empty actions
	 */
	if(empty_actions())
		dir_scan5(root_dir);

 	/*
	 * Sort directories and compute the inode numbers
	 */
	dir_scan6(root_dir);

	alloc_inode_no(dir_ent->inode, root_inode_number);

	eval_actions(root_dir, dir_ent);

	if(sorted)
		generate_file_priorities(root_dir, 0,
			&root_dir->dir_ent->inode->buf);

	if(appending) {
		sigset_t sigmask;

		restore_thread = init_restore_thread();
		sigemptyset(&sigmask);
		sigaddset(&sigmask, SIGINT);
		sigaddset(&sigmask, SIGTERM);
		sigaddset(&sigmask, SIGUSR1);
		if(pthread_sigmask(SIG_BLOCK, &sigmask, NULL) != 0)
			BAD_ERROR("Failed to set signal mask\n");
		write_destination(fd, SQUASHFS_START, 4, "\0\0\0\0");
	}

<<<<<<< HEAD
	queue_put(to_reader, root_dir);
=======
	if(!tarfile) {
		queue_put(to_reader, root_dir);
		set_progressbar_state(progress);
	}
>>>>>>> 98662e38

	if(sorted)
		sort_files_and_write(root_dir);

	dir_scan7(&inode, root_dir);
	dir_ent->inode->inode = inode;
	dir_ent->inode->type = SQUASHFS_DIR_TYPE;

	return inode;
}


static squashfs_inode scan_single(char *pathname, int progress)
{
	struct stat buf;
	struct dir_ent *dir_ent;

	if(appending)
		root_dir = dir_scan1(pathname, "", paths, scan1_single_readdir, 1);
	else
		root_dir = dir_scan1(pathname, "", paths, scan1_readdir, 1);

	if(root_dir == NULL)
		BAD_ERROR("Failed to scan source directory\n");

	/* Create root directory dir_ent and associated inode, and connect
	 * it to the root directory dir_info structure */
	dir_ent = create_dir_entry("", NULL, pathname, scan1_opendir("", "", 0));

	if(lstat(pathname, &buf) == -1)
		/* source directory has disappeared? */
		BAD_ERROR("Cannot stat source directory %s because %s\n",
						pathname, strerror(errno));
	if(root_mode_opt)
		buf.st_mode = root_mode | S_IFDIR;

	dir_ent->inode = lookup_inode(&buf);
	dir_ent->dir = root_dir;
	root_dir->dir_ent = dir_ent;

	return do_directory_scans(dir_ent, progress);
}


static squashfs_inode scan_encomp(int progress)
{
	struct stat buf;
	struct dir_ent *dir_ent;

	root_dir = dir_scan1("", "", paths, scan1_encomp_readdir, 1);
	if(root_dir == NULL)
		BAD_ERROR("Failed to scan source\n");

	/* Create root directory dir_ent and associated inode, and connect
	 * it to the root directory dir_info structure */
	dir_ent = create_dir_entry("", NULL, "", scan1_opendir("", "", 0));

	/*
	 * dummy top level directory, multiple sources specified on
	 * command line
	 */
	memset(&buf, 0, sizeof(buf));
	if(root_mode_opt)
		buf.st_mode = root_mode | S_IFDIR;
	else
		buf.st_mode = S_IRWXU | S_IRWXG | S_IRWXO | S_IFDIR;
	buf.st_uid = getuid();
	buf.st_gid = getgid();
	buf.st_mtime = time(NULL);
	buf.st_dev = 0;
	buf.st_ino = 0;
	dir_ent->inode = lookup_inode(&buf);
	dir_ent->inode->dummy_root_dir = TRUE;
	dir_ent->dir = root_dir;
	root_dir->dir_ent = dir_ent;

	return do_directory_scans(dir_ent, progress);
}


squashfs_inode dir_scan(int directory, int progress)
{
	int single = !keep_as_directory && source == 1;

	if(single && directory)
		return scan_single(source_path[0], progress);
	else
		return scan_encomp(progress);
}


/*
 * dir_scan1 routines...
 * These scan the source directories into memory for processing.
 * Exclude actions are processed here (in contrast to the other actions)
 * because they affect what is scanned.
 */
struct dir_info *scan1_opendir(char *pathname, char *subpath, int depth)
{
	struct dir_info *dir;

	dir = malloc(sizeof(struct dir_info));
	if(dir == NULL)
		MEM_ERROR();

	if(pathname[0] != '\0') {
		dir->linuxdir = opendir(pathname);
		if(dir->linuxdir == NULL) {
			free(dir);
			return NULL;
		}
	}

	dir->pathname = strdup(pathname);
	dir->subpath = strdup(subpath);
	dir->count = 0;
	dir->directory_count = 0;
	dir->dir_is_ldir = TRUE;
	dir->list = NULL;
	dir->depth = depth;
	dir->excluded = 0;

	return dir;
}


static struct dir_ent *scan1_encomp_readdir(struct dir_info *dir)
{
	static int index = 0;

	if(dir->count < old_root_entries) {
		int i;

		for(i = 0; i < old_root_entries; i++) {
			if(old_root_entry[i].inode.type == SQUASHFS_DIR_TYPE)
				dir->directory_count ++;
			add_dir_entry2(old_root_entry[i].name, NULL, NULL, NULL,
				&old_root_entry[i].inode, dir);
		}
	}

	while(index < source) {
		char *basename = NULL;
		char *dir_name = getbase(source_path[index]);
		int pass = 1, res;

		if(dir_name == NULL) {
			ERROR_START("Bad source directory %s",
				source_path[index]);
			ERROR_EXIT(" - skipping ...\n");
			index ++;
			continue;
		}
		dir_name = strdup(dir_name);
		for(;;) {
			struct dir_ent *dir_ent = dir->list;

			for(; dir_ent && strcmp(dir_ent->name, dir_name) != 0;
				dir_ent = dir_ent->next);
			if(dir_ent == NULL)
				break;
			ERROR("Source directory entry %s already used! - trying"
				" ", dir_name);
			if(pass == 1)
				basename = dir_name;
			else
				free(dir_name);
			res = asprintf(&dir_name, "%s_%d", basename, pass++);
			if(res == -1)
				BAD_ERROR("asprintf failed in "
					"scan1_encomp_readdir\n");
			ERROR("%s\n", dir_name);
		}

		if(one_file_system && source > 1)
			cur_dev = source_dev[index];

		return create_dir_entry(dir_name, basename,
			strdup(source_path[index ++]), dir);
	}
	return NULL;
}


static struct dir_ent *scan1_single_readdir(struct dir_info *dir)
{
	struct dirent *d_name;
	int i;

	if(dir->count < old_root_entries) {
		for(i = 0; i < old_root_entries; i++) {
			if(old_root_entry[i].inode.type == SQUASHFS_DIR_TYPE)
				dir->directory_count ++;
			add_dir_entry2(old_root_entry[i].name, NULL, NULL, NULL,
				&old_root_entry[i].inode, dir);
		}
	}

	if((d_name = readdir(dir->linuxdir)) != NULL) {
		char *basename = NULL;
		char *dir_name = strdup(d_name->d_name);
		int pass = 1, res;

		for(;;) {
			struct dir_ent *dir_ent = dir->list;

			for(; dir_ent && strcmp(dir_ent->name, dir_name) != 0;
				dir_ent = dir_ent->next);
			if(dir_ent == NULL)
				break;
			ERROR("Source directory entry %s already used! - trying"
				" ", dir_name);
			if (pass == 1)
				basename = dir_name;
			else
				free(dir_name);
			res = asprintf(&dir_name, "%s_%d", d_name->d_name, pass++);
			if(res == -1)
				BAD_ERROR("asprintf failed in "
					"scan1_single_readdir\n");
			ERROR("%s\n", dir_name);
		}
		return create_dir_entry(dir_name, basename, NULL, dir);
	}

	return NULL;
}


static struct dir_ent *scan1_readdir(struct dir_info *dir)
{
	struct dirent *d_name = readdir(dir->linuxdir);

	return d_name ?
		create_dir_entry(strdup(d_name->d_name), NULL, NULL, dir) :
		NULL;
}


static void scan1_freedir(struct dir_info *dir)
{
	if(dir->pathname[0] != '\0')
		closedir(dir->linuxdir);
}


static struct dir_info *dir_scan1(char *filename, char *subpath,
	struct pathnames *paths,
	struct dir_ent *(_readdir)(struct dir_info *), int depth)
{
	struct dir_info *dir = scan1_opendir(filename, subpath, depth);
	struct dir_ent *dir_ent;

	if(dir == NULL) {
		ERROR_START("Could not open %s", filename);
		ERROR_EXIT(", skipping...\n");
		return NULL;
	}

	while((dir_ent = _readdir(dir))) {
		struct dir_info *sub_dir;
		struct stat buf;
		struct pathnames *new = NULL;
		char *filename = pathname(dir_ent);
		char *subpath = NULL;
		char *dir_name = dir_ent->name;

		if(strcmp(dir_name, ".") == 0 || strcmp(dir_name, "..") == 0) {
			free_dir_entry(dir_ent);
			continue;
		}

		if(lstat(filename, &buf) == -1) {
			ERROR_START("Cannot stat dir/file %s because %s",
				filename, strerror(errno));
			ERROR_EXIT(", ignoring\n");
			free_dir_entry(dir_ent);
			continue;
		}

		if(one_file_system) {
			if(buf.st_dev != cur_dev) {
				ERROR("%s is on a different filesystem, ignored\n", filename);
				free_dir_entry(dir_ent);
				continue;
			}
		}

		if((buf.st_mode & S_IFMT) != S_IFREG &&
					(buf.st_mode & S_IFMT) != S_IFDIR &&
					(buf.st_mode & S_IFMT) != S_IFLNK &&
					(buf.st_mode & S_IFMT) != S_IFCHR &&
					(buf.st_mode & S_IFMT) != S_IFBLK &&
					(buf.st_mode & S_IFMT) != S_IFIFO &&
					(buf.st_mode & S_IFMT) != S_IFSOCK) {
			ERROR_START("File %s has unrecognised filetype %d",
				filename, buf.st_mode & S_IFMT);
			ERROR_EXIT(", ignoring\n");
			free_dir_entry(dir_ent);
			continue;
		}

		if(old_exclude && old_excluded(filename, &buf)) {
			add_excluded(dir);
			free_dir_entry(dir_ent);
			continue;
		}

		if(!old_exclude && excluded(dir_name, paths, &new)) {
			add_excluded(dir);
			free_dir_entry(dir_ent);
			continue;
		}

		if(exclude_actions()) {
			subpath = subpathname(dir_ent);
			
			if(eval_exclude_actions(dir_name, filename, subpath,
							&buf, depth, dir_ent)) {
				add_excluded(dir);
				free_dir_entry(dir_ent);
				continue;
			}
		}

		switch(buf.st_mode & S_IFMT) {
		case S_IFDIR:
			if(subpath == NULL)
				subpath = subpathname(dir_ent);

			sub_dir = dir_scan1(filename, subpath, new,
					scan1_readdir, depth + 1);
			if(sub_dir) {
				dir->directory_count ++;
				add_dir_entry(dir_ent, sub_dir,
							lookup_inode(&buf));
			} else
				free_dir_entry(dir_ent);
			break;
		case S_IFLNK: {
			int byte;
			static char buff[65536]; /* overflow safe */

			byte = readlink(filename, buff, 65536);
			if(byte == -1) {
				ERROR_START("Failed to read symlink %s",
								filename);
				ERROR_EXIT(", ignoring\n");
			} else if(byte == 65536) {
				ERROR_START("Symlink %s is greater than 65536 "
							"bytes!", filename);
				ERROR_EXIT(", ignoring\n");
			} else {
				/* readlink doesn't 0 terminate the returned
				 * path */
				buff[byte] = '\0';
				add_dir_entry(dir_ent, NULL, lookup_inode3(&buf,
							 NULL, buff, byte + 1));
			}
			break;
		}
		default:
			add_dir_entry(dir_ent, NULL, lookup_inode(&buf));
		}

		free(new);
	}

	scan1_freedir(dir);

	return dir;
}


/*
 * dir_scan2 routines...
 * This processes most actions and any pseudo files
 */
static struct dir_ent *scan2_readdir(struct dir_info *dir, struct dir_ent *dir_ent)
{
	if (dir_ent == NULL)
		dir_ent = dir->list;
	else
		dir_ent = dir_ent->next;

	for(; dir_ent && dir_ent->inode->root_entry; dir_ent = dir_ent->next);

	return dir_ent;	
}


static void dir_scan2(struct dir_info *dir, struct pseudo *pseudo)
{
	struct dir_ent *dir_ent = NULL;
	struct pseudo_entry *pseudo_ent;
	struct stat buf;
	
	while((dir_ent = scan2_readdir(dir, dir_ent)) != NULL) {
		struct inode_info *inode_info = dir_ent->inode;
		struct stat *buf = &inode_info->buf;
		char *name = dir_ent->name;

		eval_actions(root_dir, dir_ent);

		if((buf->st_mode & S_IFMT) == S_IFDIR)
			dir_scan2(dir_ent->dir, pseudo_subdir(name, pseudo));
	}

	while((pseudo_ent = pseudo_readdir(pseudo)) != NULL) {
		dir_ent = lookup_name(dir, pseudo_ent->name);
		if(pseudo_ent->dev->type == 'm' || pseudo_ent->dev->type == 'M') {
			struct stat *buf;
			if(dir_ent == NULL) {
				ERROR_START("Pseudo modify file \"%s\" does "
					"not exist in source filesystem.",
					pseudo_ent->pathname);
				ERROR_EXIT("  Ignoring.\n");
				continue;
			}
			if(dir_ent->inode->root_entry) {
				ERROR_START("Pseudo modify file \"%s\" is a "
					"pre-existing file in the filesystem "
					"being appended to.  It cannot be "\
					"modified.", pseudo_ent->pathname);
				ERROR_EXIT("  Ignoring.\n");
				continue;
			}
			buf = &dir_ent->inode->buf;
			buf->st_mode = (buf->st_mode & S_IFMT) |
				pseudo_ent->dev->buf->mode;
			buf->st_uid = pseudo_ent->dev->buf->uid;
			buf->st_gid = pseudo_ent->dev->buf->gid;
			if(pseudo_ent->dev->type == 'M')
				buf->st_mtime = pseudo_ent->dev->buf->mtime;
			continue;
		}

		if(dir_ent) {
			if(dir_ent->inode->root_entry) {
				ERROR_START("Pseudo file \"%s\" is a "
					"pre-existing file in the filesystem "
					"being appended to.",
					pseudo_ent->pathname);
				ERROR_EXIT("  Ignoring.\n");
			} else {
				ERROR_START("Pseudo file \"%s\" exists in "
					"source filesystem \"%s\".",
					pseudo_ent->pathname,
					pathname(dir_ent));
				ERROR_EXIT("\nIgnoring, exclude it (-e/-ef) to "
					"override.\n");
			}
			continue;
		}

		if(pseudo_ent->dev->type != 'l') {
			memset(&buf, 0, sizeof(buf));
			buf.st_mode = pseudo_ent->dev->buf->mode;
			buf.st_uid = pseudo_ent->dev->buf->uid;
			buf.st_gid = pseudo_ent->dev->buf->gid;
			buf.st_rdev = makedev(pseudo_ent->dev->buf->major,
				pseudo_ent->dev->buf->minor);
			buf.st_mtime = pseudo_ent->dev->buf->mtime;
			buf.st_ino = pseudo_ent->dev->buf->ino;

			if(pseudo_ent->dev->type == 'r')
				buf.st_size = pseudo_ent->dev->data->length;
		}

		if(pseudo_ent->dev->type == 'd') {
			struct dir_ent *dir_ent =
				create_dir_entry(pseudo_ent->name, NULL,
						pseudo_ent->pathname, dir);
			char *subpath = subpathname(dir_ent);
			struct dir_info *sub_dir = scan1_opendir("", subpath,
						dir->depth + 1);
			dir_scan2(sub_dir, pseudo_ent->pseudo);
			dir->directory_count ++;
			add_dir_entry(dir_ent, sub_dir,
				lookup_inode2(&buf, pseudo_ent->dev));
		} else if(pseudo_ent->dev->type == 's') {
			add_dir_entry2(pseudo_ent->name, NULL,
				pseudo_ent->pathname, NULL,
				lookup_inode3(&buf, pseudo_ent->dev,
				pseudo_ent->dev->symlink,
				strlen(pseudo_ent->dev->symlink) + 1), dir);
		} else if(pseudo_ent->dev->type == 'l') {
			add_dir_entry2(pseudo_ent->name, NULL,
				pseudo_ent->dev->linkname, NULL,
				lookup_inode(pseudo_ent->dev->linkbuf), dir);
		} else {
			add_dir_entry2(pseudo_ent->name, NULL,
				pseudo_ent->pathname, NULL,
				lookup_inode2(&buf, pseudo_ent->dev), dir);
		}
	}
}


/*
 * dir_scan3 routines...
 * This processes the move action
 */
static void dir_scan3(struct dir_info *dir)
{
	struct dir_ent *dir_ent = NULL;

	while((dir_ent = scan2_readdir(dir, dir_ent)) != NULL) {

		eval_move_actions(root_dir, dir_ent);

		if((dir_ent->inode->buf.st_mode & S_IFMT) == S_IFDIR)
			dir_scan3(dir_ent->dir);
	}
}


/*
 * dir_scan4 routines...
 * This processes the prune action.  This action is designed to do fine
 * grained tuning of the in-core directory structure after the exclude,
 * move and pseudo actions have been performed.  This allows complex
 * tests to be performed which are impossible at exclude time (i.e.
 * tests which rely on the in-core directory structure)
 */
void free_dir(struct dir_info *dir)
{
	struct dir_ent *dir_ent = dir->list;

	while(dir_ent) {
		struct dir_ent *tmp = dir_ent;

		if((dir_ent->inode->buf.st_mode & S_IFMT) == S_IFDIR)
			if(dir_ent->dir)
				free_dir(dir_ent->dir);

		dir_ent = dir_ent->next;
		free_dir_entry(tmp);
	}

	free(dir->pathname);
	free(dir->subpath);
	free(dir);
}
	

static void dir_scan4(struct dir_info *dir, int symlink)
{
	struct dir_ent *dir_ent = dir->list, *prev = NULL;

	while(dir_ent) {
		if(dir_ent->inode->root_entry) {
			prev = dir_ent;
			dir_ent = dir_ent->next;
			continue;
		}

		if((dir_ent->inode->buf.st_mode & S_IFMT) == S_IFDIR)
			dir_scan4(dir_ent->dir, symlink);

		if(symlink != ((dir_ent->inode->buf.st_mode & S_IFMT) == S_IFLNK)) {
			prev = dir_ent;
			dir_ent = dir_ent->next;
			continue;
		}

		if(eval_prune_actions(root_dir, dir_ent)) {
			struct dir_ent *tmp = dir_ent;

			if((dir_ent->inode->buf.st_mode & S_IFMT) == S_IFDIR) {
				free_dir(dir_ent->dir);
				dir->directory_count --;
			}

			dir->count --;

			/* remove dir_ent from list */
			dir_ent = dir_ent->next;
			if(prev)
				prev->next = dir_ent;
			else
				dir->list = dir_ent;
			
			/* free it */
			free_dir_entry(tmp);

			add_excluded(dir);
			continue;
		}

		prev = dir_ent;
		dir_ent = dir_ent->next;
	}
}


/*
 * dir_scan5 routines...
 * This processes the empty action.  This action has to be processed after
 * all other actions because the previous exclude and move actions and the
 * pseudo actions affect whether a directory is empty
 */
static void dir_scan5(struct dir_info *dir)
{
	struct dir_ent *dir_ent = dir->list, *prev = NULL;

	while(dir_ent) {
		if(dir_ent->inode->root_entry) {
			prev = dir_ent;
			dir_ent = dir_ent->next;
			continue;
		}

		if((dir_ent->inode->buf.st_mode & S_IFMT) == S_IFDIR) {
			dir_scan5(dir_ent->dir);

			if(eval_empty_actions(root_dir, dir_ent)) {
				struct dir_ent *tmp = dir_ent;

				/*
				 * delete sub-directory, this is by definition
				 * empty
				 */
				free(dir_ent->dir->pathname);
				free(dir_ent->dir->subpath);
				free(dir_ent->dir);

				/* remove dir_ent from list */
				dir_ent = dir_ent->next;
				if(prev)
					prev->next = dir_ent;
				else
					dir->list = dir_ent;
			
				/* free it */
				free_dir_entry(tmp);

				/* update counts */
				dir->directory_count --;
				dir->count --;
				add_excluded(dir);
				continue;
			}
		}

		prev = dir_ent;
		dir_ent = dir_ent->next;
	}
}


/*
 * dir_scan6 routines...
 * This sorts every directory and computes the inode numbers
 */

/*
 * Bottom up linked list merge sort.
 *
 * Qsort and other O(n log n) algorithms work well with arrays but not
 * linked lists.  Merge sort another O(n log n) sort algorithm on the other hand
 * is not ideal for arrays (as it needs an additonal n storage locations
 * as sorting is not done in place), but it is ideal for linked lists because
 * it doesn't require any extra storage,
 */ 
void sort_directory(struct dir_info *dir)
{
	struct dir_ent *cur, *l1, *l2, *next;
	int len1, len2, stride = 1;

	if(dir->list == NULL || dir->count < 2)
		return;

	/*
	 * We can consider our linked-list to be made up of stride length
	 * sublists.  Eacn iteration around this loop merges adjacent
	 * stride length sublists into larger 2*stride sublists.  We stop
	 * when stride becomes equal to the entire list.
	 *
	 * Initially stride = 1 (by definition a sublist of 1 is sorted), and
	 * these 1 element sublists are merged into 2 element sublists,  which
	 * are then merged into 4 element sublists and so on.
	 */
	do {
		l2 = dir->list; /* head of current linked list */
		cur = NULL; /* empty output list */

		/*
		 * Iterate through the linked list, merging adjacent sublists.
		 * On each interation l2 points to the next sublist pair to be
		 * merged (if there's only one sublist left this is simply added
		 * to the output list)
		 */
		while(l2) {
			l1 = l2;
			for(len1 = 0; l2 && len1 < stride; len1 ++, l2 = l2->next);
			len2 = stride;

			/*
			 * l1 points to first sublist.
			 * l2 points to second sublist.
			 * Merge them onto the output list
			 */
			while(len1 && l2 && len2) {
				if(strcmp(l1->name, l2->name) <= 0) {
					next = l1;
					l1 = l1->next;
					len1 --;
				} else {
					next = l2;
					l2 = l2->next;
					len2 --;
				}

				if(cur) {
					cur->next = next;
					cur = next;
				} else
					dir->list = cur = next;
			}
			/*
			 * One sublist is now empty, copy the other one onto the
			 * output list
			 */
			for(; len1; len1 --, l1 = l1->next) {
				if(cur) {
					cur->next = l1;
					cur = l1;
				} else
					dir->list = cur = l1;
			}
			for(; l2 && len2; len2 --, l2 = l2->next) {
				if(cur) {
					cur->next = l2;
					cur = l2;
				} else
					dir->list = cur = l2;
			}
		}
		cur->next = NULL;
		stride = stride << 1;
	} while(stride < dir->count);
}


static void dir_scan6(struct dir_info *dir)
{
	struct dir_ent *dir_ent;
	unsigned int byte_count = 0;

	sort_directory(dir);

	for(dir_ent = dir->list; dir_ent; dir_ent = dir_ent->next) {
		byte_count += strlen(dir_ent->name) +
			sizeof(struct squashfs_dir_entry);

		if(dir_ent->inode->root_entry)
			continue;

		alloc_inode_no(dir_ent->inode, 0);

		if((dir_ent->inode->buf.st_mode & S_IFMT) == S_IFDIR)
			dir_scan6(dir_ent->dir);
	}

	if((dir->count < 257 && byte_count < SQUASHFS_METADATA_SIZE))
		dir->dir_is_ldir = FALSE;
}


/*
 * dir_scan6 routines...
 * This generates the filesystem metadata and writes it out to the destination
 */
static void scan7_init_dir(struct directory *dir)
{
	dir->buff = malloc(SQUASHFS_METADATA_SIZE);
	if(dir->buff == NULL)
		MEM_ERROR();

	dir->size = SQUASHFS_METADATA_SIZE;
	dir->p = dir->index_count_p = dir->buff;
	dir->entry_count = 256;
	dir->entry_count_p = NULL;
	dir->index = NULL;
	dir->i_count = dir->i_size = 0;
}


static struct dir_ent *scan7_readdir(struct directory *dir, struct dir_info *dir_info,
	struct dir_ent *dir_ent)
{
	if (dir_ent == NULL)
		dir_ent = dir_info->list;
	else
		dir_ent = dir_ent->next;

	for(; dir_ent && dir_ent->inode->root_entry; dir_ent = dir_ent->next)
		add_dir(dir_ent->inode->inode, dir_ent->inode->inode_number,
			dir_ent->name, dir_ent->inode->type, dir);

	return dir_ent;	
}


static void scan7_freedir(struct directory *dir)
{
	if(dir->index)
		free(dir->index);
	free(dir->buff);
}


static void dir_scan7(squashfs_inode *inode, struct dir_info *dir_info)
{
	int squashfs_type;
	int duplicate_file;
	struct directory dir;
	struct dir_ent *dir_ent = NULL;
	struct file_info *file;
	
	scan7_init_dir(&dir);
	
	while((dir_ent = scan7_readdir(&dir, dir_info, dir_ent)) != NULL) {
		struct stat *buf = &dir_ent->inode->buf;

		update_info(dir_ent);

		if(dir_ent->inode->inode == SQUASHFS_INVALID_BLK) {
			switch(buf->st_mode & S_IFMT) {
				case S_IFREG:
					if(dir_ent->inode->tarfile && dir_ent->inode->tar_file->file)
						file = dir_ent->inode->tar_file->file;
					else {
						file = write_file(dir_ent, &duplicate_file);
						INFO("file %s, uncompressed size %lld "
							"bytes %s\n",
							subpathname(dir_ent),
							(long long) buf->st_size,
							duplicate_file ?  "DUPLICATE" :
							 "");
					}
					squashfs_type = SQUASHFS_FILE_TYPE;
					*inode = create_inode(NULL, dir_ent,
						squashfs_type, file->file_size,
						file->start, file->blocks,
						file->block_list,
						file->fragment, NULL,
						file->sparse);
					if(duplicate_checking == FALSE) {
						free_fragment(file->fragment);
						free(file->block_list);
						free(file);
					}
					break;

				case S_IFDIR:
					squashfs_type = SQUASHFS_DIR_TYPE;
					dir_scan7(inode, dir_ent->dir);
					break;

				case S_IFLNK:
					squashfs_type = SQUASHFS_SYMLINK_TYPE;
					*inode = create_inode(NULL, dir_ent,
						squashfs_type, 0, 0, 0, NULL,
						NULL, NULL, 0);
					INFO("symbolic link %s inode 0x%llx\n",
						subpathname(dir_ent), *inode);
					sym_count ++;
					break;

				case S_IFCHR:
					squashfs_type = SQUASHFS_CHRDEV_TYPE;
					*inode = create_inode(NULL, dir_ent,
						squashfs_type, 0, 0, 0, NULL,
						NULL, NULL, 0);
					INFO("character device %s inode 0x%llx"
						"\n", subpathname(dir_ent),
						*inode);
					dev_count ++;
					break;

				case S_IFBLK:
					squashfs_type = SQUASHFS_BLKDEV_TYPE;
					*inode = create_inode(NULL, dir_ent,
						squashfs_type, 0, 0, 0, NULL,
						NULL, NULL, 0);
					INFO("block device %s inode 0x%llx\n",
						subpathname(dir_ent), *inode);
					dev_count ++;
					break;

				case S_IFIFO:
					squashfs_type = SQUASHFS_FIFO_TYPE;
					*inode = create_inode(NULL, dir_ent,
						squashfs_type, 0, 0, 0, NULL,
						NULL, NULL, 0);
					INFO("fifo %s inode 0x%llx\n",
						subpathname(dir_ent), *inode);
					fifo_count ++;
					break;

				case S_IFSOCK:
					squashfs_type = SQUASHFS_SOCKET_TYPE;
					*inode = create_inode(NULL, dir_ent,
						squashfs_type, 0, 0, 0, NULL,
						NULL, NULL, 0);
					INFO("unix domain socket %s inode "
						"0x%llx\n",
						subpathname(dir_ent), *inode);
					sock_count ++;
					break;

				default:
					BAD_ERROR("%s unrecognised file type, "
						"mode is %x\n",
						subpathname(dir_ent),
						buf->st_mode);
			}
			dir_ent->inode->inode = *inode;
			dir_ent->inode->type = squashfs_type;
		 } else {
			*inode = dir_ent->inode->inode;
			squashfs_type = dir_ent->inode->type;
			switch(squashfs_type) {
				case SQUASHFS_FILE_TYPE:
					if(!sorted)
						INFO("file %s, uncompressed "
							"size %lld bytes LINK"
							"\n",
							subpathname(dir_ent),
							(long long)
							buf->st_size);
					break;
				case SQUASHFS_SYMLINK_TYPE:
					INFO("symbolic link %s inode 0x%llx "
						"LINK\n", subpathname(dir_ent),
						 *inode);
					break;
				case SQUASHFS_CHRDEV_TYPE:
					INFO("character device %s inode 0x%llx "
						"LINK\n", subpathname(dir_ent),
						*inode);
					break;
				case SQUASHFS_BLKDEV_TYPE:
					INFO("block device %s inode 0x%llx "
						"LINK\n", subpathname(dir_ent),
						*inode);
					break;
				case SQUASHFS_FIFO_TYPE:
					INFO("fifo %s inode 0x%llx LINK\n",
						subpathname(dir_ent), *inode);
					break;
				case SQUASHFS_SOCKET_TYPE:
					INFO("unix domain socket %s inode "
						"0x%llx LINK\n",
						subpathname(dir_ent), *inode);
					break;
			}
		}
		
		add_dir(*inode, get_inode_no(dir_ent->inode), dir_ent->name,
			squashfs_type, &dir);
	}

	*inode = write_dir(dir_info, &dir);
	INFO("directory %s inode 0x%llx\n", subpathname(dir_info->dir_ent),
		*inode);

	scan7_freedir(&dir);
}


static void handle_root_entries(struct dir_info *dir)
{
	int i;

	if(dir->count == 0) {
		for(i = 0; i < old_root_entries; i++) {
			if(old_root_entry[i].inode.type == SQUASHFS_DIR_TYPE)
				dir->directory_count ++;
			add_dir_entry2(strdup(old_root_entry[i].name), NULL,
				NULL, NULL, &old_root_entry[i].inode, dir);
		}
	}
}


static char *walk_source(char *source, char **pathname, char **name)
{
	char *path = source, *start;

	while(*source == '/')
		source ++;

	start = source;
	while(*source != '/' && *source != '\0')
		source ++;

	*name = strndup(start, source - start);

	if(*pathname == NULL)
		*pathname = strndup(path, source - path);
	else {
		char *orig = *pathname;
		int size = strlen(orig) + (source - path) + 2;

		*pathname = malloc(size);
		strcpy(*pathname, orig);
		strcat(*pathname, "/");
		strncat(*pathname, path, source - path);
	}

	while(*source == '/')
		source ++;

	return source;
}


static struct dir_info *add_source(struct dir_info *sdir, char *source,
		char *subpath, char *file, struct pathnames *paths, int depth)
{
	struct dir_info *sub;
	struct dir_ent *entry;
	struct pathnames *new = NULL;
	struct dir_info *dir = sdir;
	struct stat buf;
	char *name;
	int res;

	if(dir == NULL)
		dir = create_dir("", subpath, depth);

	if(appending && file == NULL)
		handle_root_entries(dir);

	source = walk_source(source, &file, &name);

	if((strcmp(name, ".") == 0) || strcmp(name, "..") == 0) {
		ERROR("Error: Source path can't have '.' or '..' in it with -tarstyle\n");
		goto failed_early;
	}

	res = lstat(file, &buf);
	if (res == -1) {
		ERROR("Error: Can't stat %s because %s\n", file, strerror(errno));
		goto failed_early;
	}

	entry = lookup_name(dir, name);

	if(entry) {
		/*
		 * name already there.  This must be the same file, otherwise
		 * we have a clash, as we can't have two different files with
		 * the same pathname.
		 *
		 * An original root entry from the file being appended to
		 * is never the same file.
		 */
		if(entry->inode->root_entry) {
			ERROR("Source %s conflicts with name in filesystem "
						"being appended to\n", name);
			goto failed_early;
		}

		res = memcmp(&buf, &(entry->inode->buf), sizeof(buf));
		if(res) {
			ERROR("Error: Can't have two different sources with same "
								"pathname\n");
			goto failed_match;
		}

		/*
		 * Matching file.
		 *
		 * For tarstyle source handling (leaf directores are
		 * recursively descended)
		 *
		 * - If we're at the leaf of the source, then we either match
		 *   or encompass this pre-existing include.  So delete any
		 *   sub-directories of this pre-existing include.
		 *
		 * - If we're not at the leaf of the source, but we're at
		 *   the leaf of the pre-existing include, then the
		 *   pre-existing include encompasses this source.  So nothing
		 *   more to do.
		 *
		 * - Otherwise this is not the leaf of the source, or the leaf of
		 *   the pre-existing include, so recurse continuing walking the
		 *   source.
		 *
		 * For cpiostyle source handling (leaf directories are not
		 * recursively descended)
		 *
		 * - If we're at the leaf of the source, then we have a pre-existing include.
		 *   So nothing to do.
		 *
		 * - If we're not at the leaf of the source, but we're at
		 *   the leaf of the pre-existing include, then recurse
		 *   walking the source.
		 *
		 * - Otherwise this is not the leaf of the source, or the leaf of
		 *   the pre-existing include, so recurse continuing walking the
		 *   source.
		 */
		if(source[0] == '\0') {
			if(tarstyle && entry->dir) {
				free_dir(entry->dir);
				entry->dir = NULL;
			}
		} else if(S_ISDIR(buf.st_mode)) {
			if(cpiostyle || entry->dir) {
				excluded(entry->name, paths, &new);
				subpath = subpathname(entry);
				sub = add_source(entry->dir, source, subpath,
							file, new, depth + 1);
				if(sub == NULL)
					goto failed_match;
				entry->dir = sub;
				sub->dir_ent = entry;
			}
		} else {
			ERROR("ERROR: Source component %s is not a directory\n", name);
			goto failed_match;
		}

		free(name);
		free(file);
	} else {
		/*
		 * No matching name found.
		 *
		 * - If we're at the leaf of the source, then add it.
		 *
		 * - If we're not at the leaf of the source, we will add it,
		 *   and recurse walking the source
		 */
		if(old_exclude && old_excluded(file, &buf)) {
			ERROR("Error: Source %s is excluded\n", file);
			goto failed_early;
		}

		if(old_exclude == FALSE && excluded(name, paths, &new)) {
			ERROR("Error: Source %s is excluded\n", file);
			goto failed_early;
		}

		entry = create_dir_entry(name, NULL, file, dir);

		if(exclude_actions()) {
			if(eval_exclude_actions(name, file, subpath, &buf,
							depth, entry)) {
				ERROR("Error: Source %s is excluded\n", file);
				goto failed_entry;
			}
		}

		if(source[0] == '\0' && S_ISLNK(buf.st_mode)) {
			int byte;
			static char buff[65536]; /* overflow safe */
			struct inode_info *i;

			byte = readlink(file, buff, 65536);
			if(byte == -1) {
				ERROR("Error: Failed to read source symlink %s", file);
				goto failed_entry;
			} else if(byte == 65536) {
				ERROR("Error: Symlink %s is greater than 65536 "
						"bytes!", file);
				goto failed_entry;
			}

			/* readlink doesn't 0 terminate the returned path */
			buff[byte] = '\0';
			i = lookup_inode3(&buf, NULL, buff, byte + 1);
			add_dir_entry(entry, NULL, i);
		} else if(source[0] == '\0') {
			add_dir_entry(entry, NULL, lookup_inode(&buf));
			if(S_ISDIR(buf.st_mode))
				dir->directory_count ++;
		} else if(S_ISDIR(buf.st_mode)) {
			subpath = subpathname(entry);
			sub = add_source(NULL, source, subpath, file, new, depth + 1);
			if(sub == NULL)
				goto failed_entry;
			add_dir_entry(entry, sub, lookup_inode(&buf));
			dir->directory_count ++;
		} else {
			ERROR("Error: Source component %s is not a directory\n", name);
			goto failed_entry;
		}
	}

	free(new);
	return dir;

failed_early:
	free(new);
	free(name);
	free(file);
	if(sdir == NULL)
		free_dir(dir);
	return NULL;

failed_entry:
	free(new);
	free_dir_entry(entry);
	if(sdir == NULL)
		free_dir(dir);
	return NULL;

failed_match:
	free(new);
	free(name);
	free(file);
	return NULL;
}


static struct dir_info *populate_tree(struct dir_info *dir, struct pathnames *paths)
{
	struct dir_ent *entry;
	struct dir_info *new;

	for(entry = dir->list; entry; entry = entry->next)
		if(S_ISDIR(entry->inode->buf.st_mode) && !entry->inode->root_entry) {
			struct pathnames *newp = NULL;

			excluded(entry->name, paths, &newp);

			if(entry->dir == NULL && cpiostyle) {
				entry->dir = create_dir(pathname(entry),
					subpathname(entry), dir->depth + 1);
				entry->dir->dir_ent = entry;
			} else if(entry->dir == NULL) {
				cur_dev = entry->inode->buf.st_dev;
				new = dir_scan1(pathname(entry),
					subpathname(entry), newp, scan1_readdir,
					dir->depth + 1);
				if(new == NULL)
					return NULL;

				entry->dir = new;
				new->dir_ent = entry;
			} else {
				new = populate_tree(entry->dir, newp);
				if(new == NULL)
					return NULL;
			}

			free(newp);
		}

	return dir;
}


static char *get_filename_from_stdin(char terminator)
{
	static int bytes = 0;
	static int size = 0;
	static char *buffer = NULL;
	static char *filename = NULL;
	static char *src = NULL;
	char *dest = filename;
	int used = 0;

	if(buffer == NULL) {
		buffer = malloc(4096);
		if(buffer == NULL)
			MEM_ERROR();
	}

	while(1) {
		if(bytes == 0) {
			bytes = read_bytes(STDIN_FILENO, buffer, 4096);
			if(bytes == 0) {
				if(used)
					ERROR("Got EOF when reading filename from STDIN, ignoring\n");
				free(filename);
				free(buffer);
				return NULL;
			}
			src = buffer;
		}

		if(size - used == 0) {
			char *buff = realloc(filename, size += 100);
			if(buff == NULL)
				MEM_ERROR();
			dest = buff + (dest - filename);
			filename = buff;
		}

		*dest = *src++;
		bytes --;
		used ++;

		if(*dest == terminator)
			break;

		dest++;
	}

	*dest = '\0';
	return filename;
}


static char *get_next_filename()
{
	static int cur = 0;
	char *filename;

	if(cpiostyle) {
		while(1) {
			filename = get_filename_from_stdin(filename_terminator);
			if(filename == NULL || strlen(filename) != 0)
				break;
		}
		return filename;
	} else if(cur < source)
		return source_path[cur ++];
	else
		return NULL;
}


static squashfs_inode process_source(int progress)
{
	int size = 0, absolute = FALSE, relative = FALSE, i, inroot = FALSE;
	char *buff = NULL, *result;
	char *filename;
	struct stat buf;
	struct dir_ent *entry;
	struct dir_info *new;

	/*
	 * Get current working directory to see if we're at the
	 * root directory
	 */
	while(1) {
		buff = realloc(buff, size += 512);
		if(buff == NULL)
			MEM_ERROR();

		result = getcwd(buff, size);
		if(result)
			break;
		if(errno != ERANGE)
			BAD_ERROR("Getcwd failed\n");
	}

	if(strcmp(buff, "/") == 0)
		inroot = TRUE;

	free(buff);

	for(i = 0; (filename = get_next_filename()); i++) {
		new = add_source(root_dir, filename, "", NULL, paths, 1);

		if(new) {
			/* does argv[i] start from the root directory? */
			if(filename[0] == '/' || inroot)
				absolute = TRUE;
			else
				relative = TRUE;
			root_dir = new;
		} else
			ERROR("Error: Failed to add source %s, ignoring\n",
							filename);
	}

	if(root_dir == NULL)
		BAD_ERROR("Failed to add any source file\n");

	new = scan1_opendir("", "", 0);

	if(absolute && relative) {
		/*
		 * Top level directory conflict.  Create dummy
		 * top level directory
		 */
		memset(&buf, 0, sizeof(buf));
		buf.st_mode = (root_mode_opt) ? root_mode | S_IFDIR :
				S_IRWXU | S_IRWXG | S_IRWXO | S_IFDIR;
		buf.st_uid = getuid();
		buf.st_gid = getgid();
		buf.st_mtime = time(NULL);
		entry = create_dir_entry("", NULL, "", new);
		entry->inode = lookup_inode(&buf);
		entry->inode->dummy_root_dir = TRUE;
	} else {
		char *pathname = absolute ? "/" : ".";

		if(lstat(pathname, &buf) == -1)
			BAD_ERROR("Cannot stat %s because %s\n",
				pathname, strerror(errno));

		if(root_mode_opt)
			buf.st_mode = root_mode | S_IFDIR;

		entry = create_dir_entry("", NULL, pathname, new);
		entry->inode = lookup_inode(&buf);
	}


	entry->dir = root_dir;
	root_dir->dir_ent = entry;

	root_dir = populate_tree(root_dir, paths);
	if(root_dir == NULL)
		BAD_ERROR("Failed to read directory hierarchy\n");


	return do_directory_scans(entry, progress);
}


/*
 * Source directory specified as - which means no source directories
 *
 * Here the pseudo definitions will be providing the source directory
 */
static squashfs_inode no_sources(int progress)
{
	struct stat buf;
	struct dir_ent *dir_ent;
	struct pseudo_entry *pseudo_ent;
	struct pseudo *pseudo = get_pseudo();

	if(appending)
		BAD_ERROR("Pseudo files defining \"/\" cannot be used with appending\n");

	if(pseudo == NULL || pseudo->names != 1 || strcmp(pseudo->name[0].name, "/") != 0)
		BAD_ERROR("Source is \"-\", but no pseudo definition for \"/\"\n");

	pseudo_ent = &pseudo->name[0];

	/* create root directory */
	root_dir = scan1_opendir("", "", 1);

	/* Create root directory dir_ent and associated inode, and connect
	 * it to the root directory dir_info structure */
	dir_ent = create_dir_entry("", NULL, "", scan1_opendir("", "", 0));

	memset(&buf, 0, sizeof(buf));
	buf.st_mode = pseudo_ent->dev->buf->mode;
	buf.st_uid = pseudo_ent->dev->buf->uid;
	buf.st_gid = pseudo_ent->dev->buf->gid;
	buf.st_mtime = pseudo_ent->dev->buf->mtime;
	buf.st_ino = pseudo_ent->dev->buf->ino;

	dir_ent->inode = lookup_inode2(&buf, pseudo_ent->dev);
	dir_ent->dir = root_dir;
	root_dir->dir_ent = dir_ent;

	return do_directory_scans(dir_ent, progress);
}


static unsigned int slog(unsigned int block)
{
	int i;

	for(i = 12; i <= 20; i++)
		if(block == (1 << i))
			return i;
	return 0;
}


static int old_excluded(char *filename, struct stat *buf)
{
	int i;

	for(i = 0; i < exclude; i++)
		if((exclude_paths[i].st_dev == buf->st_dev) &&
				(exclude_paths[i].st_ino == buf->st_ino))
			return TRUE;
	return FALSE;
}


#define ADD_ENTRY(buf) \
	if(exclude % EXCLUDE_SIZE == 0) { \
		exclude_paths = realloc(exclude_paths, (exclude + EXCLUDE_SIZE) \
			* sizeof(struct exclude_info)); \
		if(exclude_paths == NULL) \
			MEM_ERROR(); \
	} \
	exclude_paths[exclude].st_dev = buf.st_dev; \
	exclude_paths[exclude++].st_ino = buf.st_ino;
static int old_add_exclude(char *path)
{
	int i;
	char *filename;
	struct stat buf;

	if(path[0] == '/' || strncmp(path, "./", 2) == 0 ||
			strncmp(path, "../", 3) == 0) {
		if(lstat(path, &buf) == -1) {
			ERROR_START("Cannot stat exclude dir/file %s because "
				"%s", path, strerror(errno));
			ERROR_EXIT(", ignoring\n");
			return TRUE;
		}
		ADD_ENTRY(buf);
		return TRUE;
	}

	for(i = 0; i < source; i++) {
		int res = asprintf(&filename, "%s/%s", source_path[i], path);
		if(res == -1)
			BAD_ERROR("asprintf failed in old_add_exclude\n");
		if(lstat(filename, &buf) == -1) {
			if(!(errno == ENOENT || errno == ENOTDIR)) {
				ERROR_START("Cannot stat exclude dir/file %s "
					"because %s", filename, strerror(errno));
				ERROR_EXIT(", ignoring\n");
			}
			free(filename);
			continue;
		}
		free(filename);
		ADD_ENTRY(buf);
	}
	return TRUE;
}


static void add_old_root_entry(char *name, squashfs_inode inode,
	unsigned int inode_number, int type)
{
	old_root_entry = realloc(old_root_entry,
		sizeof(struct old_root_entry_info) * (old_root_entries + 1));
	if(old_root_entry == NULL)
		MEM_ERROR();

	old_root_entry[old_root_entries].name = strdup(name);
	old_root_entry[old_root_entries].inode.inode = inode;
	old_root_entry[old_root_entries].inode.inode_number = inode_number;
	old_root_entry[old_root_entries].inode.type = type;
	old_root_entry[old_root_entries++].inode.root_entry = TRUE;
}


static void initialise_threads(int readq, int fragq, int bwriteq, int fwriteq,
	int freelst, char *destination_file)
{
	int i;
	sigset_t sigmask, old_mask;
	int total_mem = readq;
	int reader_size;
	int fragment_size;
	int fwriter_size;
	/*
	 * bwriter_size is global because it is needed in
	 * write_file_blocks_dup()
	 */

	/*
	 * Never allow the total size of the queues to be larger than
	 * physical memory
	 *
	 * When adding together the possibly user supplied values, make
	 * sure they've not been deliberately contrived to overflow an int
	 */
	if(add_overflow(total_mem, fragq))
		BAD_ERROR("Queue sizes rediculously too large\n");
	total_mem += fragq;
	if(add_overflow(total_mem, bwriteq))
		BAD_ERROR("Queue sizes rediculously too large\n");
	total_mem += bwriteq;
	if(add_overflow(total_mem, fwriteq))
		BAD_ERROR("Queue sizes rediculously too large\n");
	total_mem += fwriteq;

	check_usable_phys_mem(total_mem);

	/*
	 * convert from queue size in Mbytes to queue size in
	 * blocks.
	 *
	 * This isn't going to overflow an int unless there exists
	 * systems with more than 8 Petabytes of RAM!
	 */
	reader_size = readq << (20 - block_log);
	fragment_size = fragq << (20 - block_log);
	bwriter_size = bwriteq << (20 - block_log);
	fwriter_size = fwriteq << (20 - block_log);

	/*
	 * setup signal handlers for the main thread, these cleanup
	 * deleting the destination file, if appending the
	 * handlers for SIGTERM and SIGINT will be replaced with handlers
	 * allowing the user to press ^C twice to restore the existing
	 * filesystem.
	 *
	 * SIGUSR1 is an internal signal, which is used by the sub-threads
	 * to tell the main thread to terminate, deleting the destination file,
	 * or if necessary restoring the filesystem on appending
	 */
	signal(SIGTERM, sighandler);
	signal(SIGINT, sighandler);
	signal(SIGUSR1, sighandler);

	/* block SIGQUIT and SIGHUP, these are handled by the info thread */
	sigemptyset(&sigmask);
	sigaddset(&sigmask, SIGQUIT);
	sigaddset(&sigmask, SIGHUP);
	if(pthread_sigmask(SIG_BLOCK, &sigmask, NULL) != 0)
		BAD_ERROR("Failed to set signal mask in intialise_threads\n");

	/*
	 * temporarily block these signals, so the created sub-threads
	 * will ignore them, ensuring the main thread handles them
	 */
	sigemptyset(&sigmask);
	sigaddset(&sigmask, SIGINT);
	sigaddset(&sigmask, SIGTERM);
	sigaddset(&sigmask, SIGUSR1);
	if(pthread_sigmask(SIG_BLOCK, &sigmask, &old_mask) != 0)
		BAD_ERROR("Failed to set signal mask in intialise_threads\n");

	if(processors == -1) {
#ifndef linux
		int mib[2];
		size_t len = sizeof(processors);

		mib[0] = CTL_HW;
#ifdef HW_AVAILCPU
		mib[1] = HW_AVAILCPU;
#else
		mib[1] = HW_NCPU;
#endif

		if(sysctl(mib, 2, &processors, &len, NULL, 0) == -1) {
			ERROR_START("Failed to get number of available "
				"processors.");
			ERROR_EXIT("  Defaulting to 1\n");
			processors = 1;
		}
#else
		processors = sysconf(_SC_NPROCESSORS_ONLN);
#endif
	}

	if(multiply_overflow(processors, 3) ||
			multiply_overflow(processors * 3, sizeof(pthread_t)))
		BAD_ERROR("Processors too large\n");

	deflator_thread = malloc(processors * 3 * sizeof(pthread_t));
	if(deflator_thread == NULL)
		MEM_ERROR();

	frag_deflator_thread = &deflator_thread[processors];
	frag_thread = &frag_deflator_thread[processors];

	to_reader = queue_init(1);
	to_deflate = queue_init(reader_size);
	to_process_frag = queue_init(reader_size);
	to_writer = queue_init(bwriter_size + fwriter_size);
	from_writer = queue_init(1);
	to_frag = queue_init(fragment_size);
	to_main = seq_queue_init();
	if(reproducible)
		to_order = seq_queue_init();
	else
		locked_fragment = queue_init(fragment_size);
	reader_buffer = cache_init(block_size, reader_size, 0, 0);
	bwriter_buffer = cache_init(block_size, bwriter_size, 1, freelst);
	fwriter_buffer = cache_init(block_size, fwriter_size, 1, freelst);
	fragment_buffer = cache_init(block_size, fragment_size, 1, 0);
	reserve_cache = cache_init(block_size, processors + 1, 1, 0);
	pthread_create(&reader_thread, NULL, reader, NULL);
	pthread_create(&writer_thread, NULL, writer, NULL);
	init_progress_bar();
	init_info();

	for(i = 0; i < processors; i++) {
		if(pthread_create(&deflator_thread[i], NULL, deflator, NULL))
			BAD_ERROR("Failed to create thread\n");
		if(pthread_create(&frag_deflator_thread[i], NULL, reproducible ?
				frag_order_deflator : frag_deflator, NULL) != 0)
			BAD_ERROR("Failed to create thread\n");
		if(pthread_create(&frag_thread[i], NULL, frag_thrd,
				(void *) destination_file) != 0)
			BAD_ERROR("Failed to create thread\n");
	}

	main_thread = pthread_self();

	if(reproducible)
		pthread_create(&order_thread, NULL, frag_orderer, NULL);

	if(!quiet)
		printf("Parallel mksquashfs: Using %d processor%s\n", processors,
			processors == 1 ? "" : "s");

	/* Restore the signal mask for the main thread */
	if(pthread_sigmask(SIG_SETMASK, &old_mask, NULL) != 0)
		BAD_ERROR("Failed to set signal mask in intialise_threads\n");
}


static long long write_inode_lookup_table()
{
	int i, lookup_bytes = SQUASHFS_LOOKUP_BYTES(inode_count);
	unsigned int inode_number;
	void *it;

	if(inode_count == sinode_count)
		goto skip_inode_hash_table;

	it = realloc(inode_lookup_table, lookup_bytes);
	if(it == NULL)
		MEM_ERROR();
	inode_lookup_table = it;

	for(i = 0; i < INODE_HASH_SIZE; i ++) {
		struct inode_info *inode;

		for(inode = inode_info[i]; inode; inode = inode->next) {

			inode_number = get_inode_no(inode);

			/* The empty action will produce orphaned inode
			 * entries in the inode_info[] table.  These
			 * entries because they are orphaned will not be
			 * allocated an inode number in dir_scan5(), so
			 * skip any entries with the default dummy inode
			 * number of 0 */
			if(inode_number == 0)
				continue;

			SQUASHFS_SWAP_LONG_LONGS(&inode->inode,
				&inode_lookup_table[inode_number - 1], 1);

		}
	}

skip_inode_hash_table:
	return generic_write_table(lookup_bytes, inode_lookup_table, 0, NULL,
		noI);
}


static char *get_component(char *target, char **targname)
{
	char *start;

	while(*target == '/')
		target ++;

	start = target;
	while(*target != '/' && *target != '\0')
		target ++;

	*targname = strndup(start, target - start);

	while(*target == '/')
		target ++;

	return target;
}


static void free_path(struct pathname *paths)
{
	int i;

	for(i = 0; i < paths->names; i++) {
		if(paths->name[i].paths)
			free_path(paths->name[i].paths);
		free(paths->name[i].name);
		if(paths->name[i].preg) {
			regfree(paths->name[i].preg);
			free(paths->name[i].preg);
		}
	}

	free(paths);
}


static struct pathname *add_path(struct pathname *paths, char *target, char *alltarget)
{
	char *targname;
	int i, error;

	target = get_component(target, &targname);

	if(paths == NULL) {
		paths = malloc(sizeof(struct pathname));
		if(paths == NULL)
			MEM_ERROR();

		paths->names = 0;
		paths->name = NULL;
	}

	for(i = 0; i < paths->names; i++)
		if(strcmp(paths->name[i].name, targname) == 0)
			break;

	if(i == paths->names) {
		/* allocate new name entry */
		paths->names ++;
		paths->name = realloc(paths->name, (i + 1) *
			sizeof(struct path_entry));
		if(paths->name == NULL)
			MEM_ERROR();
		paths->name[i].name = targname;
		paths->name[i].paths = NULL;
		if(use_regex) {
			paths->name[i].preg = malloc(sizeof(regex_t));
			if(paths->name[i].preg == NULL)
				MEM_ERROR();
			error = regcomp(paths->name[i].preg, targname,
				REG_EXTENDED|REG_NOSUB);
			if(error) {
				char str[1024]; /* overflow safe */

				regerror(error, paths->name[i].preg, str, 1024);
				BAD_ERROR("invalid regex %s in export %s, "
					"because %s\n", targname, alltarget,
					str);
			}
		} else
			paths->name[i].preg = NULL;

		if(target[0] == '\0')
			/* at leaf pathname component */
			paths->name[i].paths = NULL;
		else
			/* recurse adding child components */
			paths->name[i].paths = add_path(NULL, target,
				alltarget);
	} else {
		/* existing matching entry */
		free(targname);

		if(paths->name[i].paths == NULL) {
			/* No sub-directory which means this is the leaf
			 * component of a pre-existing exclude which subsumes
			 * the exclude currently being added, in which case stop
			 * adding components */
		} else if(target[0] == '\0') {
			/* at leaf pathname component and child components exist
			 * from more specific excludes, delete as they're
			 * subsumed by this exclude */
			free_path(paths->name[i].paths);
			paths->name[i].paths = NULL;
		} else
			/* recurse adding child components */
			add_path(paths->name[i].paths, target, alltarget);
	}

	return paths;
}


static void add_exclude(char *target)
{

	if(target[0] == '/' || strncmp(target, "./", 2) == 0 ||
			strncmp(target, "../", 3) == 0)
		BAD_ERROR("/, ./ and ../ prefixed excludes not supported with "
			"-wildcards or -regex options\n");	
	else if(strncmp(target, "... ", 4) == 0)
		stickypath = add_path(stickypath, target + 4, target + 4);
	else	
		path = add_path(path, target, target);
}


static struct pathnames *add_subdir(struct pathnames *paths, struct pathname *path)
{
	int count = paths == NULL ? 0 : paths->count;

	if(count % PATHS_ALLOC_SIZE == 0) {
		paths = realloc(paths, sizeof(struct pathnames) +
			(count + PATHS_ALLOC_SIZE) * sizeof(struct pathname *));
		if(paths == NULL)
			MEM_ERROR();
	}

	paths->path[count] = path;
	paths->count = count  + 1;
	return paths;
}


static int excluded_match(char *name, struct pathname *path, struct pathnames **new)
{
	int i;

	for(i = 0; i < path->names; i++) {
		int match = use_regex ?
			regexec(path->name[i].preg, name, (size_t) 0,
					NULL, 0) == 0 :
			fnmatch(path->name[i].name, name,
				FNM_PATHNAME|FNM_PERIOD|FNM_EXTMATCH) == 0;

		if(match) {
			 if(path->name[i].paths == NULL || new == NULL)
				/* match on a leaf component, any subdirectories
			 	* in the filesystem should be excluded */
				return TRUE;
			else
				/* match on a non-leaf component, add any
				 * subdirectories to the new set of
				 * subdirectories to scan for this name */
				*new = add_subdir(*new, path->name[i].paths);
		}
	}

	return FALSE;
}


int excluded(char *name, struct pathnames *paths, struct pathnames **new)
{
	int n;
		
	if(stickypath && excluded_match(name, stickypath, NULL))
		return TRUE;

	for(n = 0; paths && n < paths->count; n++) {
		int res = excluded_match(name, paths->path[n], new);
		if(res) {
			free(*new);
			*new = NULL;
			return TRUE;
		}
	}

	/*
	 * Either:
	 * -  no matching names found, return empty new search set, or
	 * -  one or more matches with sub-directories found (no leaf matches),
	 *    in which case return new search set.
	 *
	 * In either case return FALSE as we don't want to exclude this entry
	 */
	return FALSE;
}


static void process_exclude_file(char *argv)
{
	FILE *fd;
	char buffer[MAX_LINE + 1]; /* overflow safe */
	char *filename;

	fd = fopen(argv, "r");
	if(fd == NULL)
		BAD_ERROR("Failed to open exclude file \"%s\" because %s\n",
			argv, strerror(errno));

	while(fgets(filename = buffer, MAX_LINE + 1, fd) != NULL) {
		int len = strlen(filename);

		if(len == MAX_LINE && filename[len - 1] != '\n')
			/* line too large */
			BAD_ERROR("Line too long when reading "
				"exclude file \"%s\", larger than %d "
				"bytes\n", argv, MAX_LINE);

		/*
		 * Remove '\n' terminator if it exists (the last line
		 * in the file may not be '\n' terminated)
		 */
		if(len && filename[len - 1] == '\n')
			filename[len - 1] = '\0';

		/* Skip any leading whitespace */
		while(isspace(*filename))
			filename ++;

		/* if comment line, skip */
		if(*filename == '#')
			continue;

		/*
		 * check for initial backslash, to accommodate
		 * filenames with leading space or leading # character
		 */
		if(*filename == '\\')
			filename ++;

		/* if line is now empty after skipping characters, skip it */
		if(*filename == '\0')
			continue;

		if(old_exclude)
			old_add_exclude(filename);
		else
			add_exclude(filename);
	}

	if(ferror(fd))
		BAD_ERROR("Reading exclude file \"%s\" failed because %s\n",
			argv, strerror(errno));

	fclose(fd);
}


#define RECOVER_ID "Squashfs recovery file v1.0\n"
#define RECOVER_ID_SIZE 28

static void write_recovery_data(struct squashfs_super_block *sBlk)
{
	int recoverfd;
	long long res, bytes = sBlk->bytes_used - sBlk->inode_table_start;
	pid_t pid = getpid();
	char *metadata;
	char header[] = RECOVER_ID;

	if(recover == FALSE) {
		printf("No recovery data option specified.\n");
		printf("Skipping saving recovery file.\n\n");
		return;
	}

	if(recovery_pathname == NULL) {
		recovery_pathname = getenv("HOME");
		if(recovery_pathname == NULL)
			BAD_ERROR("Could not read $HOME, use -recovery-path or -no-recovery options\n");
	}

	res = asprintf(&recovery_file, "%s/squashfs_recovery_%s_%d", recovery_pathname,
		getbase(destination_file), pid);
	if(res == -1)
		MEM_ERROR();

	metadata = malloc(bytes);
	if(metadata == NULL)
		MEM_ERROR();

	res = read_fs_bytes(fd, sBlk->inode_table_start, bytes, metadata);
	if(res == 0) {
		ERROR("Failed to read append filesystem metadata\n");
		BAD_ERROR("Filesystem corrupted?\n");
	}

	recoverfd = open(recovery_file, O_CREAT | O_TRUNC | O_RDWR, S_IRWXU);
	if(recoverfd == -1)
		BAD_ERROR("Failed to create recovery file, because %s.  "
			"Aborting\n", strerror(errno));
		
	if(write_bytes(recoverfd, header, RECOVER_ID_SIZE) == -1)
		BAD_ERROR("Failed to write recovery file, because %s\n",
			strerror(errno));

	if(write_bytes(recoverfd, sBlk, sizeof(struct squashfs_super_block)) == -1)
		BAD_ERROR("Failed to write recovery file, because %s\n",
			strerror(errno));

	if(write_bytes(recoverfd, metadata, bytes) == -1)
		BAD_ERROR("Failed to write recovery file, because %s\n",
			strerror(errno));

	close(recoverfd);
	free(metadata);
	
	printf("Recovery file \"%s\" written\n", recovery_file);
	printf("If Mksquashfs aborts abnormally (i.e. power failure), run\n");
	printf("mksquashfs - %s -recover %s\n", destination_file,
		recovery_file);
	printf("to restore filesystem\n\n");
}


static void read_recovery_data(char *recovery_file, char *destination_file)
{
	int fd, recoverfd;
	struct squashfs_super_block orig_sBlk, sBlk;
	char *metadata;
	long long res, bytes;
	struct stat buf;
	char header[] = RECOVER_ID;
	char header2[RECOVER_ID_SIZE];

	recoverfd = open(recovery_file, O_RDONLY);
	if(recoverfd == -1)
		BAD_ERROR("Failed to open recovery file because %s\n",
			strerror(errno));

	if(stat(destination_file, &buf) == -1)
		BAD_ERROR("Failed to stat destination file, because %s\n",
			strerror(errno));

	fd = open(destination_file, O_RDWR);
	if(fd == -1)
		BAD_ERROR("Failed to open destination file because %s\n",
			strerror(errno));

	res = read_bytes(recoverfd, header2, RECOVER_ID_SIZE);
	if(res == -1)
		BAD_ERROR("Failed to read recovery file, because %s\n",
			strerror(errno));
	if(res < RECOVER_ID_SIZE)
		BAD_ERROR("Recovery file appears to be truncated\n");
	if(strncmp(header, header2, RECOVER_ID_SIZE) !=0 )
		BAD_ERROR("Not a recovery file\n");

	res = read_bytes(recoverfd, &sBlk, sizeof(struct squashfs_super_block));
	if(res == -1)
		BAD_ERROR("Failed to read recovery file, because %s\n",
			strerror(errno));
	if(res < sizeof(struct squashfs_super_block))
		BAD_ERROR("Recovery file appears to be truncated\n");

	res = read_fs_bytes(fd, 0, sizeof(struct squashfs_super_block), &orig_sBlk);
	if(res == 0) {
		ERROR("Failed to read superblock from output filesystem\n");
		BAD_ERROR("Output filesystem is empty!\n");
	}

	if(memcmp(((char *) &sBlk) + 4, ((char *) &orig_sBlk) + 4,
			sizeof(struct squashfs_super_block) - 4) != 0)
		BAD_ERROR("Recovery file and destination file do not seem to "
			"match\n");

	bytes = sBlk.bytes_used - sBlk.inode_table_start;

	metadata = malloc(bytes);
	if(metadata == NULL)
		MEM_ERROR();

	res = read_bytes(recoverfd, metadata, bytes);
	if(res == -1)
		BAD_ERROR("Failed to read recovery file, because %s\n",
			strerror(errno));
	if(res < bytes)
		BAD_ERROR("Recovery file appears to be truncated\n");

	write_destination(fd, 0, sizeof(struct squashfs_super_block), &sBlk);

	write_destination(fd, sBlk.inode_table_start, bytes, metadata);

	close(recoverfd);
	close(fd);

	printf("Successfully wrote recovery file \"%s\".  Exiting\n",
		recovery_file);
	
	exit(0);
}


static void write_filesystem_tables(struct squashfs_super_block *sBlk)
{
	sBlk->fragments = fragments;
	sBlk->no_ids = id_count;
	sBlk->inode_table_start = write_inodes();
	sBlk->directory_table_start = write_directories();
	sBlk->fragment_table_start = write_fragment_table();
	sBlk->lookup_table_start = exportable ? write_inode_lookup_table() :
		SQUASHFS_INVALID_BLK;
	sBlk->id_table_start = write_id_table();
	sBlk->xattr_id_table_start = write_xattrs();

	TRACE("sBlk->inode_table_start 0x%llx\n", sBlk->inode_table_start);
	TRACE("sBlk->directory_table_start 0x%llx\n",
		sBlk->directory_table_start);
	TRACE("sBlk->fragment_table_start 0x%llx\n", sBlk->fragment_table_start);
	if(exportable)
		TRACE("sBlk->lookup_table_start 0x%llx\n",
			sBlk->lookup_table_start);

	sBlk->bytes_used = bytes;

	sBlk->compression = comp->id;

	SQUASHFS_INSWAP_SUPER_BLOCK(sBlk); 
	write_destination(fd, SQUASHFS_START, sizeof(*sBlk), sBlk);

	total_bytes += total_inode_bytes + total_directory_bytes +
		sizeof(struct squashfs_super_block) + total_xattr_bytes;
}


static int _parse_numberll(char *start, long long *res, int size, int base)
{
	char *end;
	long long number;

	errno = 0; /* To distinguish success/failure after call */

	number = strtoll(start, &end, base);

	/*
	 * check for strtoll underflow or overflow in conversion, and other
	 * errors.
	 */
	if((errno == ERANGE && (number == LLONG_MIN || number == LLONG_MAX)) ||
			(errno != 0 && number == 0))
		return 0;

	/* reject negative numbers as invalid */
	if(number < 0)
		return 0;

	if(size) {
		/*
		 * Check for multiplier and trailing junk.
		 * But first check that a number exists before the
		 * multiplier
		 */
		if(end == start)
			return 0;

		switch(end[0]) {
		case 'g':
		case 'G':
			if(multiply_overflowll(number, 1073741824))
				return 0;
			number *= 1073741824;

			if(end[1] != '\0')
				/* trailing junk after multiplier, but
				 * allow it to be "bytes" */
				if(strcmp(end + 1, "bytes"))
					return 0;

			break;
		case 'm':
		case 'M':
			if(multiply_overflowll(number, 1048576))
				return 0;
			number *= 1048576;

			if(end[1] != '\0')
				/* trailing junk after multiplier, but
				 * allow it to be "bytes" */
				if(strcmp(end + 1, "bytes"))
					return 0;

			break;
		case 'k':
		case 'K':
			if(multiply_overflowll(number, 1024))
				return 0;
			number *= 1024;

			if(end[1] != '\0')
				/* trailing junk after multiplier, but
				 * allow it to be "bytes" */
				if(strcmp(end + 1, "bytes"))
					return 0;

			break;
		case '\0':
			break;
		default:
			/* trailing junk after number */
			return 0;
		}
	} else if(end[0] != '\0')
		/* trailing junk after number */
		return 0;

	*res = number;
	return 1;
}


static int parse_numberll(char *start, long long *res, int size)
{
	return _parse_numberll(start, res, size, 10);
}


static int parse_number(char *start, int *res, int size)
{
	long long number;

	if(!_parse_numberll(start, &number, size, 10))
		return 0;
	
	/* check if long result will overflow signed int */
	if(number > INT_MAX)
		return 0;

	*res = (int) number;
	return 1;
}


static int parse_number_unsigned(char *start, unsigned int *res, int size)
{
	long long number;

	if(!_parse_numberll(start, &number, size, 10))
		return 0;
	
	/* check if long result will overflow unsigned int */
	if(number > UINT_MAX)
		return 0;

	*res = (unsigned int) number;
	return 1;
}


static int parse_num(char *arg, int *res)
{
	return parse_number(arg, res, 0);
}


static int parse_num_unsigned(char *arg, unsigned int *res)
{
	return parse_number_unsigned(arg, res, 0);
}


static int parse_mode(char *arg, mode_t *res)
{
	long long number;

	if(!_parse_numberll(arg, &number, 0, 8))
		return 0;

	if(number > 07777)
		return 0;

	*res = (mode_t) number;
	return 1;
}


static int get_physical_memory()
{
	/*
	 * Long longs are used here because with PAE, a 32-bit
	 * machine can have more than 4GB of physical memory
	 *
	 * sysconf(_SC_PHYS_PAGES) relies on /proc being mounted.
	 * If it fails use sysinfo, if that fails return 0
	 */
	long long num_pages = sysconf(_SC_PHYS_PAGES);
	long long page_size = sysconf(_SC_PAGESIZE);
	int phys_mem;

	if(num_pages == -1 || page_size == -1) {
		struct sysinfo sys;
		int res = sysinfo(&sys);

		if(res == -1)
			return 0;

		num_pages = sys.totalram;
		page_size = sys.mem_unit;
	}

	phys_mem = num_pages * page_size >> 20;

	if(phys_mem < SQUASHFS_LOWMEM)
		BAD_ERROR("Mksquashfs requires more physical memory than is "
			"available!\n");

	return phys_mem;
}


static void check_usable_phys_mem(int total_mem)
{
	/*
	 * We want to allow users to use as much of their physical
	 * memory as they wish.  However, for practical reasons there are
	 * limits which need to be imposed, to protect users from themselves
	 * and to prevent people from using Mksquashfs as a DOS attack by using
	 * all physical memory.   Mksquashfs uses memory to cache data from disk
	 * to optimise performance.  It is pointless to ask it to use more
	 * than 75% of physical memory, as this causes thrashing and it is thus
	 * self-defeating.
	 */
	int mem = get_physical_memory();

	mem = (mem >> 1) + (mem >> 2); /* 75% */
						
	if(total_mem > mem && mem) {
		ERROR("Total memory requested is more than 75%% of physical "
						"memory.\n");
		ERROR("Mksquashfs uses memory to cache data from disk to "
						"optimise performance.\n");
		ERROR("It is pointless to ask it to use more than this amount "
						"of memory, as this\n");
		ERROR("causes thrashing and it is thus self-defeating.\n");
		BAD_ERROR("Requested memory size too large\n");
	}

	if(sizeof(void *) == 4 && total_mem > 2048) {
		/*
		 * If we're running on a kernel with PAE or on a 64-bit kernel,
		 * then the 75% physical memory limit can still easily exceed
		 * the addressable memory by this process.
		 *
		 * Due to the typical kernel/user-space split (1GB/3GB, or
		 * 2GB/2GB), we have to conservatively assume the 32-bit
		 * processes can only address 2-3GB.  So refuse if the user
		 * tries to allocate more than 2GB.
		 */
		ERROR("Total memory requested may exceed maximum "
				"addressable memory by this process\n");
		BAD_ERROR("Requested memory size too large\n");
	}
}


static int get_default_phys_mem()
{
	/*
	 * get_physical_memory() relies on /proc being mounted.
	 * If it fails, issue a warning, and use
	 * SQUASHFS_LOWMEM / SQUASHFS_TAKE as default,
	 * and allow a larger value to be set with -mem.
	 */
	int mem = get_physical_memory();

	if(mem == 0) {
		mem = SQUASHFS_LOWMEM / SQUASHFS_TAKE;

		ERROR("Warning: Cannot get size of physical memory, probably "
				"because /proc is missing.\n");
		ERROR("Warning: Defaulting to minimal use of %d Mbytes, use "
				"-mem to set a better value,\n", mem);
		ERROR("Warning: or fix /proc.\n");
	} else
		mem /= SQUASHFS_TAKE;

	if(sizeof(void *) == 4 && mem > 640) {
		/*
		 * If we're running on a kernel with PAE or on a 64-bit kernel,
		 * the default memory usage can exceed the addressable
		 * memory by this process.
		 * Due to the typical kernel/user-space split (1GB/3GB, or
		 * 2GB/2GB), we have to conservatively assume the 32-bit
		 * processes can only address 2-3GB.  So limit the  default
		 * usage to 640M, which gives room for other data.
		 */
		mem = 640;
	}

	return mem;
}


static void calculate_queue_sizes(int mem, int *readq, int *fragq, int *bwriteq,
							int *fwriteq)
{
	*readq = mem / SQUASHFS_READQ_MEM;
	*bwriteq = mem / SQUASHFS_BWRITEQ_MEM;
	*fwriteq = mem / SQUASHFS_FWRITEQ_MEM;
	*fragq = mem - *readq - *bwriteq - *fwriteq;
}


static void open_log_file(char *filename)
{
	log_fd=fopen(filename, "w");
	if(log_fd == NULL)
		BAD_ERROR("Failed to open log file \"%s\" because %s\n", filename, strerror(errno));

	logging=TRUE;
}


static void check_env_var()
{
	char *time_string = getenv("SOURCE_DATE_EPOCH");
	unsigned int time;

	if(time_string != NULL) {
		/*
		 * We cannot have both command-line options and environment
		 * variable trying to set the timestamp(s) at the same
		 * time.  Semantically both are FORCE options which cannot be
		 * over-ridden elsewhere (otherwise they can't be relied on).
		 *
		 * So refuse to continue if both are set.
		 */
		if(mkfs_time_opt || all_time_opt)
			BAD_ERROR("SOURCE_DATE_EPOCH and command line options "
				"can't be used at the same time to set "
				"timestamp(s)\n");

		if(!parse_num_unsigned(time_string, &time)) {
			ERROR("Env Var SOURCE_DATE_EPOCH has invalid time value\n");
			EXIT_MKSQUASHFS();
		}

		all_time = mkfs_time = time;
		all_time_opt = mkfs_time_opt = TRUE;
	}
}


static void print_options(FILE *stream, char *name, int total_mem)
{
	fprintf(stream, "SYNTAX:%s source1 source2 ...  dest [options] ", name);
	fprintf(stream, "[-e list of exclude\ndirs/files]\n");
	fprintf(stream, "\nFilesystem build options:\n");
	fprintf(stream, "-no-strip\t\tact like tar, and do not strip leading ");
	fprintf(stream, "directories\n\t\t\tfrom source files\n");
	fprintf(stream, "-tarstyle\t\talternative name for -no-strip\n");
	fprintf(stream, "-cpiostyle\t\tact like cpio, and read files from standard in (stdin)\n");
	fprintf(stream, "-cpiostyle0\t\tlike -cpiostyle, but filenames are null terminated\n");
	fprintf(stream, "-comp <comp>\t\tselect <comp> compression\n");
	fprintf(stream, "\t\t\tCompressors available:\n");
	display_compressors(stream, "\t\t\t", COMP_DEFAULT);
	fprintf(stream, "-b <block_size>\t\tset data block to <block_size>.  Default ");
	fprintf(stream, "128 Kbytes\n");
	fprintf(stream, "\t\t\tOptionally a suffix of K or M can be given to ");
	fprintf(stream, "specify\n\t\t\tKbytes or Mbytes respectively\n");
	fprintf(stream, "-reproducible\t\tbuild images that are reproducible");
	fprintf(stream, REP_STR "\n");
	fprintf(stream, "-not-reproducible\tbuild images that are not reproducible");
	fprintf(stream, NOREP_STR "\n");
	fprintf(stream, "-mkfs-time <time>\tset mkfs time to <time> which is an ");
	fprintf(stream, "unsigned int\n");
	fprintf(stream, "-fstime <time>\t\tsynonym for mkfs-time\n");
	fprintf(stream, "-all-time <time>\tset all inode times to <time> which is an ");
	fprintf(stream, "unsigned int\n");
	fprintf(stream, "-no-exports\t\tdon't make the filesystem exportable via NFS\n");
	fprintf(stream, "-no-sparse\t\tdon't detect sparse files\n");
	fprintf(stream, "-no-xattrs\t\tdon't store extended attributes" NOXOPT_STR "\n");
	fprintf(stream, "-xattrs\t\t\tstore extended attributes" XOPT_STR "\n");
	fprintf(stream, "-noI\t\t\tdo not compress inode table\n");
	fprintf(stream, "-noId\t\t\tdo not compress the uid/gid table (implied by ");
	fprintf(stream, "-noI)\n");
	fprintf(stream, "-noD\t\t\tdo not compress data blocks\n");
	fprintf(stream, "-noF\t\t\tdo not compress fragment blocks\n");
	fprintf(stream, "-noX\t\t\tdo not compress extended attributes\n");
	fprintf(stream, "-no-fragments\t\tdo not use fragments\n");
	fprintf(stream, "-always-use-fragments\tuse fragment blocks for files larger ");
	fprintf(stream, "than block size\n");
	fprintf(stream, "-no-duplicates\t\tdo not perform duplicate checking\n");
	fprintf(stream, "-no-hardlinks\t\tdo not hardlink files, instead store duplicates\n");
	fprintf(stream, "-all-root\t\tmake all files owned by root\n");
	fprintf(stream, "-root-mode <mode>\tset root directory permissions to octal ");
	fprintf(stream, "<mode>\n");
	fprintf(stream, "-force-uid <uid>\tset all file uids to <uid>\n");
	fprintf(stream, "-force-gid <gid>\tset all file gids to <gid>\n");
	fprintf(stream, "-nopad\t\t\tdo not pad filesystem to a multiple of 4K\n");
	fprintf(stream, "-keep-as-directory\tif one source directory is specified, ");
	fprintf(stream, "create a root\n");
	fprintf(stream, "\t\t\tdirectory containing that directory, rather than the\n");
	fprintf(stream, "\t\t\tcontents of the directory\n");
	fprintf(stream, "-action <action@expr>\tevaluate <expr> on every file, ");
	fprintf(stream, "and execute <action>\t\t\t\tif it returns TRUE\n");
	fprintf(stream, "-log-action <act@expr>\tas above, but log expression ");
	fprintf(stream, "evaluation results and\n\t\t\tactions performed\n");
	fprintf(stream, "-true-action <act@expr>\tas above, but only log expressions ");
	fprintf(stream, "which return TRUE\n");
	fprintf(stream, "-false-action <act@exp>\tas above, but only log expressions ");
	fprintf(stream, "which return FALSE\n");
	fprintf(stream, "-action-file <file>\tas action, but read actions ");
	fprintf(stream, "from <file>\n");
	fprintf(stream, "-log-action-file <file>\tas -log-action, but read ");
	fprintf(stream, "actions from <file>\n");
	fprintf(stream, "-true-action-file <f>\tas -true-action, but read ");
	fprintf(stream, "actions from <f>\n");
	fprintf(stream, "-false-action-file <f>\tas -false-action, but read ");
	fprintf(stream, "actions from <f>\n");
	fprintf(stream, "\nFilesystem filter options:\n");
	fprintf(stream, "-p <pseudo-definition>\tAdd pseudo file definition\n");
	fprintf(stream, "-pf <pseudo-file>\tAdd list of pseudo file definitions\n");
	fprintf(stream, "\t\t\tPseudo definitions should be of the format\n");
	fprintf(stream, "\t\t\t\tfilename d mode uid gid\n");
	fprintf(stream, "\t\t\t\tfilename m mode uid gid\n");
	fprintf(stream, "\t\t\t\tfilename b mode uid gid major minor\n");
	fprintf(stream, "\t\t\t\tfilename c mode uid gid major minor\n");
	fprintf(stream, "\t\t\t\tfilename f mode uid gid command\n");
	fprintf(stream, "\t\t\t\tfilename s mode uid gid symlink\n");
	fprintf(stream, "\t\t\t\tfilename i mode uid gid [s|f]\n");
	fprintf(stream, "\t\t\t\tfilename l filename\n");
	fprintf(stream, "\t\t\t\tfilename L pseudo_filename\n");
	fprintf(stream, "\t\t\t\tfilename D time mode uid gid\n");
	fprintf(stream, "\t\t\t\tfilename M time mode uid gid\n");
	fprintf(stream, "\t\t\t\tfilename B time mode uid gid major minor\n");
	fprintf(stream, "\t\t\t\tfilename C time mode uid gid major minor\n");
	fprintf(stream, "\t\t\t\tfilename F time mode uid gid command\n");
	fprintf(stream, "\t\t\t\tfilename S time mode uid gid symlink\n");
	fprintf(stream, "\t\t\t\tfilename I time mode uid gid [s|f]\n");
	fprintf(stream, "\t\t\t\tfilename R time mode uid gid length offset\n");
	fprintf(stream, "-sort <sort_file>\tsort files according to priorities in ");
	fprintf(stream, "<sort_file>.  One\n\t\t\tfile or dir with priority per ");
	fprintf(stream, "line.  Priority -32768 to\n\t\t\t32767, default priority 0\n");
	fprintf(stream, "-ef <exclude_file>\tlist of exclude dirs/files.  ");
	fprintf(stream, "One per line\n");
	fprintf(stream, "-wildcards\t\tAllow extended shell wildcards (globbing) to be ");
	fprintf(stream, "used in\n\t\t\texclude dirs/files\n");
	fprintf(stream, "-regex\t\t\tAllow POSIX regular expressions to be used in ");
	fprintf(stream, "exclude\n\t\t\tdirs/files\n");
	fprintf(stream, "-one-file-system\tDo not cross filesystem ");
	fprintf(stream, "boudaries when scanning sources\n");
	fprintf(stream, "\nFilesystem append options:\n");
	fprintf(stream, "-noappend\t\tdo not append to existing filesystem\n");
	fprintf(stream, "-root-becomes <name>\twhen appending source ");
	fprintf(stream, "files/directories, make the\n");
	fprintf(stream, "\t\t\toriginal root become a subdirectory in the new root\n");
	fprintf(stream, "\t\t\tcalled <name>, rather than adding the new source items\n");
	fprintf(stream, "\t\t\tto the original root\n");
	fprintf(stream, "\nMksquashfs runtime options:\n");
	fprintf(stream, "-version\t\tprint version, licence and copyright message\n");
	fprintf(stream, "-exit-on-error\t\ttreat normally ignored errors as fatal\n");
	fprintf(stream, "-recover <name>\t\trecover filesystem data using recovery ");
	fprintf(stream, "file <name>\n");
	fprintf(stream, "-no-recovery\t\tdon't generate a recovery file\n");
	fprintf(stream, "-recovery-path <name>\tuse <name> as the directory ");
	fprintf(stream, "to store the recovery file\n");
	fprintf(stream, "-quiet\t\t\tno verbose output\n");
	fprintf(stream, "-info\t\t\tprint files written to filesystem\n");
	fprintf(stream, "-no-progress\t\tdon't display the progress bar\n");
	fprintf(stream, "-progress\t\tdisplay progress bar when using the -info ");
	fprintf(stream, "option\n");
	fprintf(stream, "-throttle <percentage>\tthrottle the I/O input rate by the ");
	fprintf(stream, "given percentage.\n\t\t\tThis can be used to reduce the I/O ");
	fprintf(stream, "and CPU consumption\n\t\t\tof Mksquashfs\n");
	fprintf(stream, "-limit <percentage>\tlimit the I/O input rate to the given ");
	fprintf(stream, "percentage.\n\t\t\tThis can be used to reduce the I/O and CPU ");
	fprintf(stream, "consumption\n\t\t\tof Mksquashfs (alternative to -throttle)\n");
	fprintf(stream, "-processors <number>\tUse <number> processors.  By default ");
	fprintf(stream, "will use number of\n\t\t\tprocessors available\n");
	fprintf(stream, "-mem <size>\t\tUse <size> physical memory.  Currently set ");
	fprintf(stream, "to %dM\n", total_mem);
	fprintf(stream, "\t\t\tOptionally a suffix of K, M or G can be given to ");
	fprintf(stream, "specify\n\t\t\tKbytes, Mbytes or Gbytes respectively\n");
	fprintf(stream, "\nMiscellaneous options:\n");
	fprintf(stream, "-root-owned\t\talternative name for -all-root\n");
	fprintf(stream, "-offset <offset>\tSkip <offset> bytes at the beginning of ");
	fprintf(stream, "<dest>.\n\t\t\tOptionally a suffix of K, M or G can be given ");
	fprintf(stream, "to specify\n\t\t\tKbytes, Mbytes or Gbytes respectively.\n");
	fprintf(stream, "\t\t\tDefault 0 bytes.\n");
	fprintf(stream, "-o <offset>\t\tsynonym for -offset\n");
	fprintf(stream, "-noInodeCompression\talternative name for -noI\n");
	fprintf(stream, "-noIdTableCompression\talternative name for -noId\n");
	fprintf(stream, "-noDataCompression\talternative name for -noD\n");
	fprintf(stream, "-noFragmentCompression\talternative name for -noF\n");
	fprintf(stream, "-noXattrCompression\talternative name for -noX\n");
	fprintf(stream, "\n-help\t\t\toutput this options text to stdout\n");
	fprintf(stream, "-h\t\t\toutput this options text to stdout\n");
	fprintf(stream, "\n-Xhelp\t\t\tprint compressor options for selected ");
	fprintf(stream, "compressor\n");
	fprintf(stream, "\nCompressors available and compressor specific options:\n");
	display_compressor_usage(stream, COMP_DEFAULT);

	fprintf(stream, "\nThe README for the Squash-tools 4.5 release, ");
	fprintf(stream, "describing the new features can be\n");
	fprintf(stream, "read here https://github.com/plougher/squashfs-tools/blob/master/README-4.5\n");

	fprintf(stream, "\nThe Squashfs-tools USAGE guide can be read here\n");
	fprintf(stream, "https://github.com/plougher/squashfs-tools/blob/master/USAGE\n");
	fprintf(stream, "\nThe ACTIONS-README file describing how to use the new actions feature can be read\n");
       fprintf(stream, "here https://github.com/plougher/squashfs-tools/blob/master/ACTIONS-README\n");
}



static void print_version()
{
	printf("mksquashfs version " VERSION " (" DATE ")\n");
	printf("copyright (C) 2021 Phillip Lougher ");
	printf("<phillip@squashfs.org.uk>\n\n");
	printf("This program is free software; you can redistribute it and/or\n");
	printf("modify it under the terms of the GNU General Public License\n");
	printf("as published by the Free Software Foundation; either version ");
	printf("2,\n");
	printf("or (at your option) any later version.\n\n");
	printf("This program is distributed in the hope that it will be ");
	printf("useful,\n");
	printf("but WITHOUT ANY WARRANTY; without even the implied warranty of\n");
	printf("MERCHANTABILITY or FITNESS FOR A PARTICULAR PURPOSE.  See the\n");
	printf("GNU General Public License for more details.\n");
}


static void print_summary()
{
	int i;

	printf("\n%sSquashfs %d.%d filesystem, %s compressed, data block size"
		" %d\n", exportable ? "Exportable " : "", SQUASHFS_MAJOR,
		SQUASHFS_MINOR, comp->name, block_size);
	printf("\t%s data, %s metadata, %s fragments,\n\t%s xattrs, %s ids\n",
		noD ? "uncompressed" : "compressed", noI ?  "uncompressed" :
		"compressed", no_fragments ? "no" : noF ? "uncompressed" :
		"compressed", no_xattrs ? "no" : noX ? "uncompressed" :
		"compressed", noI || noId ? "uncompressed" : "compressed");
	printf("\tduplicates are %sremoved\n", duplicate_checking ? "" :
		"not ");
	printf("Filesystem size %.2f Kbytes (%.2f Mbytes)\n", bytes / 1024.0,
		bytes / (1024.0 * 1024.0));
	printf("\t%.2f%% of uncompressed filesystem size (%.2f Kbytes)\n",
		((float) bytes / total_bytes) * 100.0, total_bytes / 1024.0);
	printf("Inode table size %lld bytes (%.2f Kbytes)\n",
		inode_bytes, inode_bytes / 1024.0);
	printf("\t%.2f%% of uncompressed inode table size (%lld bytes)\n",
		((float) inode_bytes / total_inode_bytes) * 100.0,
		total_inode_bytes);
	printf("Directory table size %lld bytes (%.2f Kbytes)\n",
		directory_bytes, directory_bytes / 1024.0);
	printf("\t%.2f%% of uncompressed directory table size (%lld bytes)\n",
		((float) directory_bytes / total_directory_bytes) * 100.0,
		total_directory_bytes);
	if(total_xattr_bytes) {
		printf("Xattr table size %d bytes (%.2f Kbytes)\n",
			xattr_bytes, xattr_bytes / 1024.0);
		printf("\t%.2f%% of uncompressed xattr table size (%d bytes)\n",
			((float) xattr_bytes / total_xattr_bytes) * 100.0,
			total_xattr_bytes);
	}
	if(duplicate_checking)
		printf("Number of duplicate files found %u\n", file_count -
			dup_files);
	else
		printf("No duplicate files removed\n");
	printf("Number of inodes %u\n", inode_count);
	printf("Number of files %u\n", file_count);
	if(!no_fragments)
		printf("Number of fragments %u\n", fragments);
	printf("Number of symbolic links %u\n", sym_count);
	printf("Number of device nodes %u\n", dev_count);
	printf("Number of fifo nodes %u\n", fifo_count);
	printf("Number of socket nodes %u\n", sock_count);
	printf("Number of directories %u\n", dir_count);
	printf("Number of ids (unique uids + gids) %d\n", id_count);
	printf("Number of uids %d\n", uid_count);

	for(i = 0; i < id_count; i++) {
		if(id_table[i]->flags & ISA_UID) {
			struct passwd *user = getpwuid(id_table[i]->id);
			printf("\t%s (%u)\n", user == NULL ? "unknown" :
				user->pw_name, id_table[i]->id);
		}
	}

	printf("Number of gids %d\n", guid_count);

	for(i = 0; i < id_count; i++) {
		if(id_table[i]->flags & ISA_GID) {
			struct group *group = getgrgid(id_table[i]->id);
			printf("\t%s (%d)\n", group == NULL ? "unknown" :
				group->gr_name, id_table[i]->id);
		}
	}
}


int main(int argc, char *argv[])
{
	struct stat buf, source_buf;
	int res, i;
	char *b, *root_name = NULL;
	squashfs_inode inode;
	int readq;
	int fragq;
	int bwriteq;
	int fwriteq;
	int total_mem = get_default_phys_mem();
	int progress = TRUE;
	int force_progress = FALSE;
	struct file_buffer **fragment = NULL;

	if(argc > 1 && strcmp(argv[1], "-version") == 0) {
		print_version();
		exit(0);
	}

	block_log = slog(block_size);
	calculate_queue_sizes(total_mem, &readq, &fragq, &bwriteq, &fwriteq);

        for(i = 1; i < argc && (argv[i][0] != '-' || strcmp(argv[i], "-") == 0); i++);

	if(i < argc && (strcmp(argv[i], "-help") == 0 || strcmp(argv[i], "-h") == 0)) {
		print_options(stdout, argv[0], total_mem);
		exit(0);
	}

	if(i < 3) {
		print_options(stderr, argv[0], total_mem);
		exit(1);
	}

	option_offset = i;
	destination_file = argv[i - 1];

	if(argv[1][0] != '-') {
		source_path = argv + 1;
		source = i - 2;
	} else {
		source_path = NULL;
		source = 0;
	}

	/*
	 * Scan the command line for -comp xxx option, this is to ensure
	 * any -X compressor specific options are passed to the
	 * correct compressor
	 */
	for(; i < argc; i++) {
		struct compressor *prev_comp = comp;
		
		if(strcmp(argv[i], "-comp") == 0) {
			if(++i == argc) {
				ERROR("%s: -comp missing compression type\n",
					argv[0]);
				exit(1);
			}
			comp = lookup_compressor(argv[i]);
			if(!comp->supported) {
				ERROR("%s: Compressor \"%s\" is not supported!"
					"\n", argv[0], argv[i]);
				ERROR("%s: Compressors available:\n", argv[0]);
				display_compressors(stderr, "", COMP_DEFAULT);
				exit(1);
			}
			if(prev_comp != NULL && prev_comp != comp) {
				ERROR("%s: -comp multiple conflicting -comp"
					" options specified on command line"
					", previously %s, now %s\n", argv[0],
					prev_comp->name, comp->name);
				exit(1);
			}
			compressor_opt_parsed = 1;

		} else if(strcmp(argv[i], "-e") == 0)
			break;
		else if(strcmp(argv[i], "-root-becomes") == 0 ||
				strcmp(argv[i], "-ef") == 0 ||
				strcmp(argv[i], "-pf") == 0 ||
				strcmp(argv[i], "-vaf") == 0 ||
				strcmp(argv[i], "-log") == 0)
			i++;
	}

	/*
	 * if no -comp option specified lookup default compressor.  Note the
	 * Makefile ensures the default compressor has been built, and so we
	 * don't need to to check for failure here
	 */
	if(comp == NULL)
		comp = lookup_compressor(COMP_DEFAULT);

	for(i = option_offset; i < argc; i++) {
<<<<<<< HEAD
		if(strcmp(argv[i], "-one-file-system") == 0)
			one_file_system = TRUE;
		else if(strcmp(argv[i], "-recovery-path") == 0) {
			if(++i == argc) {
				ERROR("%s: -recovery-path missing pathname\n",
							argv[0]);
				exit(1);
			}
			recovery_pathname = argv[i];
		} else if(strcmp(argv[i], "-help") == 0 || strcmp(argv[i], "-h") == 0) {
=======
		if(strcmp(argv[i], "-tar") == 0)
			tarfile = TRUE;
		else if(strcmp(argv[i], "-help") == 0 || strcmp(argv[i], "-h") == 0) {
>>>>>>> 98662e38
			print_options(stdout, argv[0], total_mem);
			exit(0);
		} else if(strcmp(argv[i], "-no-hardlinks") == 0)
			no_hardlinks = TRUE;
		else if(strcmp(argv[i], "-no-strip") == 0 ||
					strcmp(argv[i], "-tarstyle") == 0)
			tarstyle = TRUE;
		else if(strcmp(argv[i], "-cpiostyle") == 0)
			cpiostyle = TRUE;
		else if(strcmp(argv[i], "-cpiostyle0") == 0) {
			cpiostyle = TRUE;
			filename_terminator = '\0';
		} else if(strcmp(argv[i], "-throttle") == 0) {
			if((++i == argc) || !parse_num(argv[i], &sleep_time)) {
				ERROR("%s: %s missing or invalid value\n",
							argv[0], argv[i - 1]);
				exit(1);
			}
			if(sleep_time > 99) {
				ERROR("%s: %s value should be between 0 and "
						"99\n", argv[0], argv[i - 1]);
				exit(1);
			}
			readq = 4;
		} else if(strcmp(argv[i], "-limit") == 0) {
			if((++i == argc) || !parse_num(argv[i], &sleep_time)) {
				ERROR("%s: %s missing or invalid value\n",
							argv[0], argv[i - 1]);
				exit(1);
			}
			if(sleep_time < 1 || sleep_time > 100) {
				ERROR("%s: %s value should be between 1 and "
						"100\n", argv[0], argv[i - 1]);
				exit(1);
			}
			sleep_time = 100 - sleep_time;
			readq = 4;
		} else if(strcmp(argv[i], "-mkfs-time") == 0 ||
				strcmp(argv[i], "-fstime") == 0) {
			if((++i == argc) ||
				!parse_num_unsigned(argv[i], &mkfs_time)) {
					ERROR("%s: %s missing or invalid time "
						"value\n", argv[0],
						argv[i - 1]);
				exit(1);
			}
			mkfs_time_opt = TRUE;
		} else if(strcmp(argv[i], "-all-time") == 0) {
			if((++i == argc) ||
				!parse_num_unsigned(argv[i], &all_time)) {
					ERROR("%s: %s missing or invalid time "
						"value\n", argv[0],
						argv[i - 1]);
				exit(1);
			}
			all_time_opt = TRUE;
			clamping = FALSE;
		} else if(strcmp(argv[i], "-reproducible") == 0)
			reproducible = TRUE;
		else if(strcmp(argv[i], "-not-reproducible") == 0)
			reproducible = FALSE;
		else if(strcmp(argv[i], "-root-mode") == 0) {
			if((++i == argc) || !parse_mode(argv[i], &root_mode)) {
				ERROR("%s: -root-mode missing or invalid mode,"
					" octal number <= 07777 expected\n", argv[0]);
				exit(1);
			}
			root_mode_opt = TRUE;
		} else if(strcmp(argv[i], "-log") == 0) {
			if(++i == argc) {
				ERROR("%s: %s missing log file\n",
					argv[0], argv[i - 1]);
				exit(1);
			}
			open_log_file(argv[i]);

		} else if(strcmp(argv[i], "-action") == 0 ||
				strcmp(argv[i], "-a") ==0) {
			if(++i == argc) {
				ERROR("%s: %s missing action\n",
					argv[0], argv[i - 1]);
				exit(1);
			}
			res = parse_action(argv[i], ACTION_LOG_NONE);
			if(res == 0)
				exit(1);

		} else if(strcmp(argv[i], "-log-action") == 0 ||
				strcmp(argv[i], "-va") ==0) {
			if(++i == argc) {
				ERROR("%s: %s missing action\n",
					argv[0], argv[i - 1]);
				exit(1);
			}
			res = parse_action(argv[i], ACTION_LOG_VERBOSE);
			if(res == 0)
				exit(1);

		} else if(strcmp(argv[i], "-true-action") == 0 ||
				strcmp(argv[i], "-ta") ==0) {
			if(++i == argc) {
				ERROR("%s: %s missing action\n",
					argv[0], argv[i - 1]);
				exit(1);
			}
			res = parse_action(argv[i], ACTION_LOG_TRUE);
			if(res == 0)
				exit(1);

		} else if(strcmp(argv[i], "-false-action") == 0 ||
				strcmp(argv[i], "-fa") ==0) {
			if(++i == argc) {
				ERROR("%s: %s missing action\n",
					argv[0], argv[i - 1]);
				exit(1);
			}
			res = parse_action(argv[i], ACTION_LOG_FALSE);
			if(res == 0)
				exit(1);

		} else if(strcmp(argv[i], "-action-file") == 0 ||
				strcmp(argv[i], "-af") ==0) {
			if(++i == argc) {
				ERROR("%s: %s missing filename\n", argv[0],
							argv[i - 1]);
				exit(1);
			}
			if(read_action_file(argv[i], ACTION_LOG_NONE) == FALSE)
				exit(1);

		} else if(strcmp(argv[i], "-log-action-file") == 0 ||
				strcmp(argv[i], "-vaf") ==0) {
			if(++i == argc) {
				ERROR("%s: %s missing filename\n", argv[0],
							argv[i - 1]);
				exit(1);
			}
			if(read_action_file(argv[i], ACTION_LOG_VERBOSE) == FALSE)
				exit(1);

		} else if(strcmp(argv[i], "-true-action-file") == 0 ||
				strcmp(argv[i], "-taf") ==0) {
			if(++i == argc) {
				ERROR("%s: %s missing filename\n", argv[0],
							argv[i - 1]);
				exit(1);
			}
			if(read_action_file(argv[i], ACTION_LOG_TRUE) == FALSE)
				exit(1);

		} else if(strcmp(argv[i], "-false-action-file") == 0 ||
				strcmp(argv[i], "-faf") ==0) {
			if(++i == argc) {
				ERROR("%s: %s missing filename\n", argv[0],
							argv[i - 1]);
				exit(1);
			}
			if(read_action_file(argv[i], ACTION_LOG_FALSE) == FALSE)
				exit(1);

		} else if(strcmp(argv[i], "-comp") == 0)
			/* parsed previously */
			i++;

		else if(strncmp(argv[i], "-X", 2) == 0) {
			int args;

			if(strcmp(argv[i] + 2, "help") == 0)
				goto print_compressor_options;

			args = compressor_options(comp, argv + i, argc - i);
			if(args < 0) {
				if(args == -1) {
					ERROR("%s: Unrecognised compressor"
						" option %s\n", argv[0],
						argv[i]);
					if(!compressor_opt_parsed)
						ERROR("%s: Did you forget to"
							" specify -comp?\n",
							argv[0]);
print_compressor_options:
					ERROR("%s: selected compressor \"%s\""
						".  Options supported: %s\n",
						argv[0], comp->name,
						comp->usage ? "" : "none");
					if(comp->usage)
						comp->usage(stderr);
				}
				exit(1);
			}
			i += args;

		} else if(strcmp(argv[i], "-pf") == 0) {
			if(++i == argc) {
				ERROR("%s: -pf missing filename\n", argv[0]);
				exit(1);
			}
			if(read_pseudo_file(argv[i], destination_file) == FALSE)
				exit(1);
		} else if(strcmp(argv[i], "-p") == 0) {
			if(++i == argc) {
				ERROR("%s: -p missing pseudo file definition\n",
					argv[0]);
				exit(1);
			}
			if(read_pseudo_definition(argv[i], destination_file) == FALSE)
				exit(1);
		} else if(strcmp(argv[i], "-recover") == 0) {
			if(++i == argc) {
				ERROR("%s: -recover missing recovery file\n",
					argv[0]);
				exit(1);
			}
			read_recovery_data(argv[i], destination_file);
		} else if(strcmp(argv[i], "-no-recovery") == 0)
			recover = FALSE;
		else if(strcmp(argv[i], "-wildcards") == 0) {
			old_exclude = FALSE;
			use_regex = FALSE;
		} else if(strcmp(argv[i], "-regex") == 0) {
			old_exclude = FALSE;
			use_regex = TRUE;
		} else if(strcmp(argv[i], "-no-sparse") == 0)
			sparse_files = FALSE;
		else if(strcmp(argv[i], "-no-progress") == 0)
			progress = FALSE;
		else if(strcmp(argv[i], "-progress") == 0)
			force_progress = TRUE;
		else if(strcmp(argv[i], "-no-exports") == 0)
			exportable = FALSE;
		else if(strcmp(argv[i], "-offset") == 0 ||
						strcmp(argv[i], "-o") == 0) {
			if((++i == argc) ||
				!parse_numberll(argv[i], &start_offset, 1)) {
					ERROR("%s: %s missing or invalid offset "
						"size\n", argv[0], argv[i - 1]);
				exit(1);
			}
		} else if(strcmp(argv[i], "-processors") == 0) {
			if((++i == argc) || !parse_num(argv[i], &processors)) {
				ERROR("%s: -processors missing or invalid "
					"processor number\n", argv[0]);
				exit(1);
			}
			if(processors < 1) {
				ERROR("%s: -processors should be 1 or larger\n",
					argv[0]);
				exit(1);
			}
		} else if(strcmp(argv[i], "-read-queue") == 0) {
			if((++i == argc) || !parse_num(argv[i], &readq)) {
				ERROR("%s: -read-queue missing or invalid "
					"queue size\n", argv[0]);
				exit(1);
			}
			if(readq < 1) {
				ERROR("%s: -read-queue should be 1 megabyte or "
					"larger\n", argv[0]);
				exit(1);
			}
		} else if(strcmp(argv[i], "-write-queue") == 0) {
			if((++i == argc) || !parse_num(argv[i], &bwriteq)) {
				ERROR("%s: -write-queue missing or invalid "
					"queue size\n", argv[0]);
				exit(1);
			}
			if(bwriteq < 2) {
				ERROR("%s: -write-queue should be 2 megabytes "
					"or larger\n", argv[0]);
				exit(1);
			}
			fwriteq = bwriteq >> 1;
			bwriteq -= fwriteq;
		} else if(strcmp(argv[i], "-fragment-queue") == 0) {
			if((++i == argc) || !parse_num(argv[i], &fragq)) {
				ERROR("%s: -fragment-queue missing or invalid "
					"queue size\n", argv[0]);
				exit(1);
			}
			if(fragq < 1) {
				ERROR("%s: -fragment-queue should be 1 "
					"megabyte or larger\n", argv[0]);
				exit(1);
			}
		} else if(strcmp(argv[i], "-mem") == 0) {
			long long number;

			if((++i == argc) ||
					!parse_numberll(argv[i], &number, 1)) {
				ERROR("%s: -mem missing or invalid mem size\n",
					 argv[0]);
				exit(1);
			}

			/*
			 * convert from bytes to Mbytes, ensuring the value
			 * does not overflow a signed int
			 */
			if(number >= (1LL << 51)) {
				ERROR("%s: -mem invalid mem size\n", argv[0]);
				exit(1);
			}

			total_mem = number / 1048576;
			if(total_mem < (SQUASHFS_LOWMEM / SQUASHFS_TAKE)) {
				ERROR("%s: -mem should be %d Mbytes or "
					"larger\n", argv[0],
					SQUASHFS_LOWMEM / SQUASHFS_TAKE);
				exit(1);
			}
			calculate_queue_sizes(total_mem, &readq, &fragq,
				&bwriteq, &fwriteq);
		} else if(strcmp(argv[i], "-b") == 0) {
			if(++i == argc) {
				ERROR("%s: -b missing block size\n", argv[0]);
				exit(1);
			}
			if(!parse_number(argv[i], &block_size, 1)) {
				ERROR("%s: -b invalid block size\n", argv[0]);
				exit(1);
			}
			if((block_log = slog(block_size)) == 0) {
				ERROR("%s: -b block size not power of two or "
					"not between 4096 and 1Mbyte\n",
					argv[0]);
				exit(1);
			}
		} else if(strcmp(argv[i], "-ef") == 0) {
			if(++i == argc) {
				ERROR("%s: -ef missing filename\n", argv[0]);
				exit(1);
			}
		} else if(strcmp(argv[i], "-no-duplicates") == 0)
			duplicate_checking = FALSE;

		else if(strcmp(argv[i], "-no-fragments") == 0)
			no_fragments = TRUE;

		 else if(strcmp(argv[i], "-always-use-fragments") == 0)
			always_use_fragments = TRUE;

		 else if(strcmp(argv[i], "-sort") == 0) {
			if(++i == argc) {
				ERROR("%s: -sort missing filename\n", argv[0]);
				exit(1);
			}
		} else if(strcmp(argv[i], "-all-root") == 0 ||
				strcmp(argv[i], "-root-owned") == 0)
			global_uid = global_gid = 0;

		else if(strcmp(argv[i], "-force-uid") == 0) {
			if(++i == argc) {
				ERROR("%s: -force-uid missing uid or user\n",
					argv[0]);
				exit(1);
			}
			if((global_uid = strtoll(argv[i], &b, 10)), *b =='\0') {
				if(global_uid < 0 || global_uid >
						(((long long) 1 << 32) - 1)) {
					ERROR("%s: -force-uid uid out of range"
						"\n", argv[0]);
					exit(1);
				}
			} else {
				struct passwd *uid = getpwnam(argv[i]);
				if(uid)
					global_uid = uid->pw_uid;
				else {
					ERROR("%s: -force-uid invalid uid or "
						"unknown user\n", argv[0]);
					exit(1);
				}
			}
		} else if(strcmp(argv[i], "-force-gid") == 0) {
			if(++i == argc) {
				ERROR("%s: -force-gid missing gid or group\n",
					argv[0]);
				exit(1);
			}
			if((global_gid = strtoll(argv[i], &b, 10)), *b =='\0') {
				if(global_gid < 0 || global_gid >
						(((long long) 1 << 32) - 1)) {
					ERROR("%s: -force-gid gid out of range"
						"\n", argv[0]);
					exit(1);
				}
			} else {
				struct group *gid = getgrnam(argv[i]);
				if(gid)
					global_gid = gid->gr_gid;
				else {
					ERROR("%s: -force-gid invalid gid or "
						"unknown group\n", argv[0]);
					exit(1);
				}
			}
		} else if(strcmp(argv[i], "-noI") == 0 ||
				strcmp(argv[i], "-noInodeCompression") == 0)
			noI = TRUE;

		else if(strcmp(argv[i], "-noId") == 0 ||
				strcmp(argv[i], "-noIdTableCompression") == 0)
			noId = TRUE;

		else if(strcmp(argv[i], "-noD") == 0 ||
				strcmp(argv[i], "-noDataCompression") == 0)
			noD = TRUE;

		else if(strcmp(argv[i], "-noF") == 0 ||
				strcmp(argv[i], "-noFragmentCompression") == 0)
			noF = TRUE;

		else if(strcmp(argv[i], "-noX") == 0 ||
				strcmp(argv[i], "-noXattrCompression") == 0)
			noX = TRUE;

		else if(strcmp(argv[i], "-no-xattrs") == 0)
			no_xattrs = TRUE;

		else if(strcmp(argv[i], "-xattrs") == 0) {
			if(xattrs_supported())
				no_xattrs = FALSE;
			else {
				ERROR("%s: xattrs are unsupported in "
					"this build\n", argv[0]);
				exit(1);
			}

		} else if(strcmp(argv[i], "-nopad") == 0)
			nopad = TRUE;

		else if(strcmp(argv[i], "-info") == 0)
			silent = FALSE;

		else if(strcmp(argv[i], "-e") == 0)
			break;

		else if(strcmp(argv[i], "-noappend") == 0)
			delete = TRUE;

		else if(strcmp(argv[i], "-quiet") == 0)
			quiet = TRUE;

		else if(strcmp(argv[i], "-keep-as-directory") == 0)
			keep_as_directory = TRUE;

		else if(strcmp(argv[i], "-exit-on-error") == 0)
			exit_on_error = TRUE;

		else if(strcmp(argv[i], "-root-becomes") == 0) {
			if(++i == argc) {
				ERROR("%s: -root-becomes: missing name\n",
					argv[0]);
				exit(1);
			}	
			root_name = argv[i];
		} else if(strcmp(argv[i], "-version") == 0) {
			print_version();
		} else {
			ERROR("%s: invalid option\n\n", argv[0]);
			print_options(stderr, argv[0], total_mem);
			exit(1);
		}
	}

	check_env_var();

	/*
	 * The -noI option implies -noId for backwards compatibility, so reset noId
	 * if both have been specified
	 */
	if(noI && noId)
		noId = FALSE;

	/*
	 * Some compressors may need the options to be checked for validity
	 * once all the options have been processed
	 */
	res = compressor_options_post(comp, block_size);
	if(res)
		EXIT_MKSQUASHFS();

	/*
	 * If the -info option has been selected then disable the
	 * progress bar unless it has been explicitly enabled with
	 * the -progress option
	 */
	if(!silent)
		progress = force_progress;
		
#ifdef SQUASHFS_TRACE
	/*
	 * Disable progress bar if full debug tracing is enabled.
	 * The progress bar in this case just gets in the way of the
	 * debug trace output
	 */
	progress = FALSE;
#endif

	if(one_file_system && source > 1) {
		source_dev = malloc(source * sizeof(dev_t));
		if(source_dev == NULL)
			MEM_ERROR();
	}

	for(i = 0; i < source; i++) {
		if(lstat(source_path[i], &source_buf) == -1) {
			fprintf(stderr, "Cannot stat source directory \"%s\" "
				"because %s\n", source_path[i],
				strerror(errno));
			EXIT_MKSQUASHFS();
		}

		if(one_file_system) {
			if(source > 1)
				source_dev[i] = source_buf.st_dev;
			else
				cur_dev = source_buf.st_dev;
		}
	}

	if(stat(destination_file, &buf) == -1) {
		if(errno == ENOENT) { /* Does not exist */
			fd = open(destination_file, O_CREAT | O_TRUNC | O_RDWR,
				S_IRUSR | S_IWUSR | S_IRGRP | S_IROTH);
			if(fd == -1) {
				perror("Could not create destination file");
				exit(1);
			}
			delete = TRUE;

			/* ensure Mksquashfs doesn't try to read
			 * the destination file as input, which
			 * will result in an I/O loop */
			if(stat(destination_file, &buf) == -1) {
				/* disappered after creating? */
				perror("Could not stat destination file");
				exit(1);
			}
			ADD_ENTRY(buf);
		} else {
			perror("Could not stat destination file");
			exit(1);
		}

	} else {
		if(S_ISBLK(buf.st_mode)) {
			if((fd = open(destination_file, O_RDWR)) == -1) {
				perror("Could not open block device as "
					"destination");
				exit(1);
			}
			block_device = 1;

		} else if(S_ISREG(buf.st_mode))	 {
			fd = open(destination_file, (delete ? O_TRUNC : 0) |
				O_RDWR);
			if(fd == -1) {
				perror("Could not open regular file for "
					"writing as destination");
				exit(1);
			}
			/* ensure Mksquashfs doesn't try to read
			 * the destination file as input, which
			 * will result in an I/O loop */
			ADD_ENTRY(buf);
		}
		else {
			ERROR("Destination not block device or regular file\n");
			exit(1);
		}

	}

	/*
	 * process the exclude files - must be done afer destination file has
	 * been possibly created
	 */
	for(i = option_offset; i < argc; i++)
		if(strcmp(argv[i], "-ef") == 0)
			/*
			 * Note presence of filename arg has already
			 * been checked
			 */
			process_exclude_file(argv[++i]);
		else if(strcmp(argv[i], "-e") == 0)
			break;
		else if(strcmp(argv[i], "-root-becomes") == 0 ||
				strcmp(argv[i], "-sort") == 0 ||
				strcmp(argv[i], "-pf") == 0 ||
				strcmp(argv[i], "-af") == 0 ||
				strcmp(argv[i], "-vaf") == 0 ||
				strcmp(argv[i], "-comp") == 0 ||
				strcmp(argv[i], "-log") == 0)
			i++;

	if(i != argc) {
		if(++i == argc) {
			ERROR("%s: -e missing arguments\n", argv[0]);
			EXIT_MKSQUASHFS();
		}
		while(i < argc)
			if(old_exclude)
				old_add_exclude(argv[i++]);
			else
				add_exclude(argv[i++]);
	}

	/* process the sort files - must be done afer the exclude files  */
	for(i = option_offset; i < argc; i++)
		if(strcmp(argv[i], "-sort") == 0) {
			int res = read_sort_file(argv[++i], source,
								source_path);
			if(res == FALSE)
				BAD_ERROR("Failed to read sort file\n");
			sorted ++;
		} else if(strcmp(argv[i], "-e") == 0)
			break;
		else if(strcmp(argv[i], "-root-becomes") == 0 ||
				strcmp(argv[i], "-ef") == 0 ||
				strcmp(argv[i], "-pf") == 0 ||
				strcmp(argv[i], "-af") == 0 ||
				strcmp(argv[i], "-vaf") == 0 ||
				strcmp(argv[i], "-comp") == 0 ||
				strcmp(argv[i], "-log") == 0)
			i++;

	if(!delete) {
	        comp = read_super(fd, &sBlk, destination_file);
	        if(comp == NULL) {
			ERROR("Failed to read existing filesystem - will not "
				"overwrite - ABORTING!\n");
			ERROR("To force Mksquashfs to write to this block "
				"device or file use -noappend\n");
			EXIT_MKSQUASHFS();
		}

		block_log = slog(block_size = sBlk.block_size);
		noI = SQUASHFS_UNCOMPRESSED_INODES(sBlk.flags);
		noD = SQUASHFS_UNCOMPRESSED_DATA(sBlk.flags);
		noF = SQUASHFS_UNCOMPRESSED_FRAGMENTS(sBlk.flags);
		noX = SQUASHFS_UNCOMPRESSED_XATTRS(sBlk.flags);
		noId = SQUASHFS_UNCOMPRESSED_IDS(sBlk.flags);
		no_fragments = SQUASHFS_NO_FRAGMENTS(sBlk.flags);
		always_use_fragments = SQUASHFS_ALWAYS_FRAGMENTS(sBlk.flags);
		duplicate_checking = SQUASHFS_DUPLICATES(sBlk.flags);
		exportable = SQUASHFS_EXPORTABLE(sBlk.flags);
		no_xattrs = SQUASHFS_NO_XATTRS(sBlk.flags);
		comp_opts = SQUASHFS_COMP_OPTS(sBlk.flags);
	}

	initialise_threads(readq, fragq, bwriteq, fwriteq, delete,
		destination_file);

	res = compressor_init(comp, &stream, SQUASHFS_METADATA_SIZE, 0);
	if(res)
		BAD_ERROR("compressor_init failed\n");

	dupl_block = malloc(1048576 * sizeof(struct file_info *));
	if(dupl_block == NULL)
		MEM_ERROR();

	dupl_frag = malloc(block_size * sizeof(struct file_info *));
	if(dupl_frag == NULL)
		MEM_ERROR();

	memset(dupl_block, 0, 1048576 * sizeof(struct file_info *));
	memset(dupl_frag, 0, block_size * sizeof(struct file_info *));

	if(delete) {
		int size;
		void *comp_data = compressor_dump_options(comp, block_size,
			&size);

		if(!quiet)
			printf("Creating %d.%d filesystem on %s, block size %d.\n",
				SQUASHFS_MAJOR, SQUASHFS_MINOR,
				destination_file, block_size);

		/*
		 * store any compressor specific options after the superblock,
		 * and set the COMP_OPT flag to show that the filesystem has
		 * compressor specfic options
		 */
		if(comp_data) {
			unsigned short c_byte = size | SQUASHFS_COMPRESSED_BIT;
	
			SQUASHFS_INSWAP_SHORTS(&c_byte, 1);
			write_destination(fd, sizeof(struct squashfs_super_block),
				sizeof(c_byte), &c_byte);
			write_destination(fd, sizeof(struct squashfs_super_block) +
				sizeof(c_byte), size, comp_data);
			bytes = sizeof(struct squashfs_super_block) + sizeof(c_byte)
				+ size;
			comp_opts = TRUE;
		} else			
			bytes = sizeof(struct squashfs_super_block);
	} else {
		unsigned int last_directory_block, inode_dir_offset,
			inode_dir_file_size, root_inode_size,
			inode_dir_start_block, uncompressed_data,
			compressed_data, inode_dir_inode_number,
			inode_dir_parent_inode;
		unsigned int root_inode_start =
			SQUASHFS_INODE_BLK(sBlk.root_inode),
			root_inode_offset =
			SQUASHFS_INODE_OFFSET(sBlk.root_inode);

		if((bytes = read_filesystem(root_name, fd, &sBlk, &inode_table,
				&data_cache, &directory_table,
				&directory_data_cache, &last_directory_block,
				&inode_dir_offset, &inode_dir_file_size,
				&root_inode_size, &inode_dir_start_block,
				&file_count, &sym_count, &dev_count, &dir_count,
				&fifo_count, &sock_count, &total_bytes,
				&total_inode_bytes, &total_directory_bytes,
				&inode_dir_inode_number,
				&inode_dir_parent_inode, add_old_root_entry,
				&fragment_table, &inode_lookup_table)) == 0) {
			ERROR("Failed to read existing filesystem - will not "
				"overwrite - ABORTING!\n");
			ERROR("To force Mksquashfs to write to this block "
				"device or file use -noappend\n");
			EXIT_MKSQUASHFS();
		}
		if((fragments = sBlk.fragments)) {
			fragment_table = realloc((char *) fragment_table,
				((fragments + FRAG_SIZE - 1) & ~(FRAG_SIZE - 1))
				 * sizeof(struct squashfs_fragment_entry)); 
			if(fragment_table == NULL)
				BAD_ERROR("Out of memory in save filesystem state\n");
		}

		printf("Appending to existing %d.%d filesystem on %s, block "
			"size %d\n", SQUASHFS_MAJOR, SQUASHFS_MINOR, destination_file,
			block_size);
		printf("All -b, -noI, -noD, -noF, -noX, -noId, -no-duplicates, "
			"-no-fragments,\n-always-use-fragments, -exportable and "
			"-comp options ignored\n");
		printf("\nIf appending is not wanted, please re-run with "
			"-noappend specified!\n\n");

		compressed_data = (inode_dir_offset + inode_dir_file_size) &
			~(SQUASHFS_METADATA_SIZE - 1);
		uncompressed_data = (inode_dir_offset + inode_dir_file_size) &
			(SQUASHFS_METADATA_SIZE - 1);
		
		/* save original filesystem state for restoring ... */
		sfragments = fragments;
		sbytes = bytes;
		sinode_count = sBlk.inodes;
		scache_bytes = root_inode_offset + root_inode_size;
		sdirectory_cache_bytes = uncompressed_data;
		sdata_cache = malloc(scache_bytes);
		if(sdata_cache == NULL)
			BAD_ERROR("Out of memory in save filesystem state\n");
		sdirectory_data_cache = malloc(sdirectory_cache_bytes);
		if(sdirectory_data_cache == NULL)
			BAD_ERROR("Out of memory in save filesystem state\n");
		memcpy(sdata_cache, data_cache, scache_bytes);
		memcpy(sdirectory_data_cache, directory_data_cache +
			compressed_data, sdirectory_cache_bytes);
		sinode_bytes = root_inode_start;
		stotal_bytes = total_bytes;
		stotal_inode_bytes = total_inode_bytes;
		stotal_directory_bytes = total_directory_bytes +
			compressed_data;
		sfile_count = file_count;
		ssym_count = sym_count;
		sdev_count = dev_count;
		sdir_count = dir_count + 1;
		sfifo_count = fifo_count;
		ssock_count = sock_count;
		sdup_files = dup_files;
		sid_count = id_count;
		write_recovery_data(&sBlk);
		save_xattrs();
		appending = TRUE;

		/*
		 * set the filesystem state up to be able to append to the
		 * original filesystem.  The filesystem state differs depending
		 * on whether we're appending to the original root directory, or
		 * if the original root directory becomes a sub-directory
		 * (root-becomes specified on command line, here root_name !=
		 * NULL)
		 */
		inode_bytes = inode_size = root_inode_start;
		directory_size = last_directory_block;
		cache_size = root_inode_offset + root_inode_size;
		directory_cache_size = inode_dir_offset + inode_dir_file_size;
		if(root_name) {
			sdirectory_bytes = last_directory_block;
			sdirectory_compressed_bytes = 0;
			root_inode_number = inode_dir_parent_inode;
			inode_no = sBlk.inodes + 2;
			directory_bytes = last_directory_block;
			directory_cache_bytes = uncompressed_data;
			memmove(directory_data_cache, directory_data_cache +
				compressed_data, uncompressed_data);
			cache_bytes = root_inode_offset + root_inode_size;
			add_old_root_entry(root_name, sBlk.root_inode,
				inode_dir_inode_number, SQUASHFS_DIR_TYPE);
			total_directory_bytes += compressed_data;
			dir_count ++;
		} else {
			sdirectory_compressed_bytes = last_directory_block -
				inode_dir_start_block;
			sdirectory_compressed =
				malloc(sdirectory_compressed_bytes);
			if(sdirectory_compressed == NULL)
				BAD_ERROR("Out of memory in save filesystem "
					"state\n");
			memcpy(sdirectory_compressed, directory_table +
				inode_dir_start_block,
				sdirectory_compressed_bytes); 
			sdirectory_bytes = inode_dir_start_block;
			root_inode_number = inode_dir_inode_number;
			inode_no = sBlk.inodes + 1;
			directory_bytes = inode_dir_start_block;
			directory_cache_bytes = inode_dir_offset;
			cache_bytes = root_inode_offset;
		}

		inode_count = file_count + dir_count + sym_count + dev_count +
			fifo_count + sock_count;
	}

	if(path)
		paths = add_subdir(paths, path);

	dump_actions(); 
	dump_pseudos();

<<<<<<< HEAD
	set_progressbar_state(progress);

	if(tarstyle || cpiostyle)
=======
	if(tarfile)
		inode = process_tar_file(progress);
	else if(!source)
		inode = no_sources(progress);
	else if(tarstyle)
>>>>>>> 98662e38
		inode = process_source(progress);
	else if(!source)
		inode = no_sources(progress);
	else
		inode = dir_scan(S_ISDIR(source_buf.st_mode), progress);

	sBlk.root_inode = inode;
	sBlk.inodes = inode_count;
	sBlk.s_magic = SQUASHFS_MAGIC;
	sBlk.s_major = SQUASHFS_MAJOR;
	sBlk.s_minor = SQUASHFS_MINOR;
	sBlk.block_size = block_size;
	sBlk.block_log = block_log;
	sBlk.flags = SQUASHFS_MKFLAGS(noI, noD, noF, noX, noId, no_fragments,
		always_use_fragments, duplicate_checking, exportable,
		no_xattrs, comp_opts);
	sBlk.mkfs_time = mkfs_time_opt ? mkfs_time : time(NULL);

	disable_info();

	while((fragment = get_frag_action(fragment)))
		write_fragment(*fragment);
	if(!reproducible)
		unlock_fragments();
	pthread_cleanup_push((void *) pthread_mutex_unlock, &fragment_mutex);
	pthread_mutex_lock(&fragment_mutex);
	while(fragments_outstanding) {
		pthread_mutex_unlock(&fragment_mutex);
		pthread_testcancel();
		sched_yield();
		pthread_mutex_lock(&fragment_mutex);
	}
	pthread_cleanup_pop(1);

	queue_put(to_writer, NULL);
	if(queue_get(from_writer) != 0)
		EXIT_MKSQUASHFS();

	set_progressbar_state(FALSE);
	write_filesystem_tables(&sBlk);

	if(!nopad && (i = bytes & (4096 - 1))) {
		char temp[4096] = {0};
		write_destination(fd, bytes, 4096 - i, temp);
	}

	close(fd);

	if(recovery_file)
		unlink(recovery_file);

	if(!quiet)
		print_summary();

	if(logging)
		fclose(log_fd);

	return 0;
}<|MERGE_RESOLUTION|>--- conflicted
+++ resolved
@@ -135,11 +135,7 @@
 /* hash tables used to do fast duplicate searches in duplicate check */
 struct file_info **dupl_frag;
 struct file_info **dupl_block;
-<<<<<<< HEAD
 unsigned int dup_files = 0;
-=======
-int dup_files = 0;
->>>>>>> 98662e38
 
 int exclude = 0;
 struct exclude_info *exclude_paths = NULL;
@@ -275,22 +271,17 @@
 /* Should Mksquashfs detect hardlinked files? */
 int no_hardlinks = FALSE;
 
-<<<<<<< HEAD
 /* Should Mksquashfs cross filesystem boundaries? */
 int one_file_system = FALSE;
 dev_t *source_dev;
 dev_t cur_dev;
 
+/* Is Mksquashfs processing a tarfile? */
+int tarfile = FALSE;
+
 static char *read_from_disk(long long start, unsigned int avail_bytes);
 static void add_old_root_entry(char *name, squashfs_inode inode,
 	unsigned int inode_number, int type);
-=======
-int tarfile = FALSE;
-
-static char *read_from_disk(long long start, unsigned int avail_bytes);
-static void add_old_root_entry(char *name, squashfs_inode inode, int inode_number,
-	int type);
->>>>>>> 98662e38
 static struct file_info *duplicate(int *dup, int *block_dup, long long file_size, long long bytes,
 	unsigned int *block_list, long long start, struct dir_ent *dir_ent,
 	struct file_buffer *file_buffer, int blocks, long long sparse,
@@ -311,17 +302,10 @@
 	struct fragment *fragment, unsigned short checksum,
 	unsigned short fragment_checksum, int checksum_flag, int checksum_frag_flag,
 	int blocks_dup, int frag_dup, int bl_hash);
-<<<<<<< HEAD
 long long generic_write_table(long long, void *, int, void *, int);
 void restorefs();
-static struct dir_info *scan1_opendir(char *pathname, char *subpath, int depth);
+struct dir_info *scan1_opendir(char *pathname, char *subpath, int depth);
 static void write_filesystem_tables(struct squashfs_super_block *sBlk);
-=======
-long long generic_write_table(int, void *, int, void *, int);
-void restorefs();
-struct dir_info *scan1_opendir(char *pathname, char *subpath, int depth);
-static void write_filesystem_tables(struct squashfs_super_block *sBlk, int nopad);
->>>>>>> 98662e38
 unsigned short get_checksum_mem(char *buff, int bytes);
 static void check_usable_phys_mem(int total_mem);
 static void print_summary();
@@ -2043,24 +2027,15 @@
 			}
 		}
 
-<<<<<<< HEAD
 		if(!dupl_ptr || dupl_ptr == dupl_start) {
 			*duplicate = FALSE;
 			return NULL;
 		}
-=======
-		if(!dupl_ptr || dupl_ptr == dupl_start)
-			return NULL;
->>>>>>> 98662e38
 	}
 
 	if(dupl_ptr->file_size == file_size) {
 		/* File only has a fragment, and so this is an exact match */
-<<<<<<< HEAD
 		TRACE("Found duplicate file, fragment %u, size %d, offset %d, "
-=======
-		TRACE("Found duplicate file, fragment %d, size %d, offset %d, "
->>>>>>> 98662e38
 			"checksum 0x%x\n", dupl_ptr->fragment->index, file_size,
 			dupl_ptr->fragment->offset, checksum);
 		*duplicate = TRUE;
@@ -2252,7 +2227,6 @@
 			}
 		}
 	}
-<<<<<<< HEAD
 
 	/* If we've got here, then we've either matched on nothing, or got a partial match.
 	 * Matched on nothing is straightforward */
@@ -2311,66 +2285,6 @@
 	*dupf = FALSE;
 	*block_dup = block_dupl != NULL;
 
-=======
-
-	/* If we've got here, then we've either matched on nothing, or got a partial match.
-	 * Matched on nothing is straightforward */
-	if(!block_dupl && !frag_dupl) {
-		*dupf = *block_dup = FALSE;
-		fragment = get_and_fill_fragment(file_buffer, dir_ent, TRUE);
-
-		return add_non_dup(file_size, bytes, blocks, sparse, block_list, start, fragment, checksum,
-			fragment_checksum, checksum_flag, file_buffer != NULL, FALSE, FALSE, bl_hash);
-	}
-
-	/* At this point, we may have
-	 * 1. A partially matching single file.  For example the file may contain
-	 *    the block list we want, but, it has the wrong tail-end, or vice-versa,
-	 * 2. A partially matching single file for another reason.  For example
-	 *    it has the block list we want, and a tail-end, whereas we don't
-	 *    have a tail-end.  Note the vice-versa situation doesn't appear here
-	 *    (it is handled in frag_duplicate).
-	 * 3. We have two partially matching files.  One has the block list we
-	 *    want, and the other has the tail-end we want.
-	 *
-	 * Strictly speaking, a file which is constructed from one or two partial
-	 * matches isn't a duplicate (of any single file), and it will be
-	 * confusing to list it as such (using the -info option).  But a
-	 * second and thereafter appearance of this combination *is* a
-	 * duplicate of another file.  Some of this second and thereafter
-	 * appearance is already handled above */
-
-	if(block_dupl && (!frag_bytes || frag_dupl)) {
-		/* This file won't be added to any hash list, because it is a complete
-		 * duplicate, and it doesn't need extra data to be stored, e.g. part 2 & 3 above.
-		 * So keep track of it by adding  it to a linked list.  Obviously check if it's
-		 * already there first.
-		 */
-		for(dup = block_dupl->dup; dup; dup = dup->next)
-			if((!frag_bytes && dup->frag == NULL) || (frag_bytes && dup->frag == frag_dupl))
-				break;
-
-		if(dup) {
-			/* Found a matching file.  Return the duplicate */
-			*dupf = *block_dup = TRUE;
-			return dup->file;
-		}
-	}
-
-	if(frag_dupl)
-		fragment = frag_dupl->fragment;
-	else
-		fragment = get_and_fill_fragment(file_buffer, dir_ent, TRUE);
-
-	if(block_dupl) {
-		start = block_dupl->start;
-		block_list = block_dupl->block_list;
-	}
-
-	*dupf = FALSE;
-	*block_dup = block_dupl != NULL;
-
->>>>>>> 98662e38
 	file = create_non_dup(file_size, bytes, blocks, sparse, block_list, start, fragment, checksum,
 		fragment_checksum, checksum_flag, file_buffer != NULL);
 
@@ -3410,14 +3324,8 @@
 		write_destination(fd, SQUASHFS_START, 4, "\0\0\0\0");
 	}
 
-<<<<<<< HEAD
-	queue_put(to_reader, root_dir);
-=======
-	if(!tarfile) {
+	if(!tarfile)
 		queue_put(to_reader, root_dir);
-		set_progressbar_state(progress);
-	}
->>>>>>> 98662e38
 
 	if(sorted)
 		sort_files_and_write(root_dir);
@@ -6271,8 +6179,9 @@
 		comp = lookup_compressor(COMP_DEFAULT);
 
 	for(i = option_offset; i < argc; i++) {
-<<<<<<< HEAD
-		if(strcmp(argv[i], "-one-file-system") == 0)
+		if(strcmp(argv[i], "-tar") == 0)
+			tarfile = TRUE;
+		else if(strcmp(argv[i], "-one-file-system") == 0)
 			one_file_system = TRUE;
 		else if(strcmp(argv[i], "-recovery-path") == 0) {
 			if(++i == argc) {
@@ -6282,11 +6191,6 @@
 			}
 			recovery_pathname = argv[i];
 		} else if(strcmp(argv[i], "-help") == 0 || strcmp(argv[i], "-h") == 0) {
-=======
-		if(strcmp(argv[i], "-tar") == 0)
-			tarfile = TRUE;
-		else if(strcmp(argv[i], "-help") == 0 || strcmp(argv[i], "-h") == 0) {
->>>>>>> 98662e38
 			print_options(stdout, argv[0], total_mem);
 			exit(0);
 		} else if(strcmp(argv[i], "-no-hardlinks") == 0)
@@ -7121,17 +7025,11 @@
 	dump_actions(); 
 	dump_pseudos();
 
-<<<<<<< HEAD
 	set_progressbar_state(progress);
 
-	if(tarstyle || cpiostyle)
-=======
 	if(tarfile)
 		inode = process_tar_file(progress);
-	else if(!source)
-		inode = no_sources(progress);
-	else if(tarstyle)
->>>>>>> 98662e38
+	else if(tarstyle || cpiostyle)
 		inode = process_source(progress);
 	else if(!source)
 		inode = no_sources(progress);
